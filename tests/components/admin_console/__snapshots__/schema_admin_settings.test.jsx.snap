// Jest Snapshot v1, https://goo.gl/fbAQLP

exports[`components/admin_console/SchemaAdminSettings should match snapshot with custom component 1`] = `
<component
  config={
    Object {
      "FirstSettings": Object {
        "settinga": "fsdsdg",
        "settingb": false,
        "settingc": "option3",
        "settingl": true,
      },
      "SecondSettings": Object {
        "settingd": "option1",
        "settinge": "Q6DHXrFLOIS5sOI5JNF4PyDLqWm7vh23",
        "settingf": "3xz3r6n7dtbbmgref3yw4zg7sr",
        "settingg": 7,
      },
    }
  }
  environmentConfig={
    Object {
      "FirstSettings": Object {
        "settingl": true,
      },
    }
  }
  schema={
    Object {
      "component": [Function],
    }
  }
/>
`;

exports[`components/admin_console/SchemaAdminSettings should match snapshot with settings and plugin 1`] = `
<div
  className="wrapper--fixed"
>
  <h3
    className="admin-console-header"
  >
    <FormattedMessage
      id="config"
      values={Object {}}
    />
  </h3>
  <form
    className="form-horizontal"
    onSubmit={[Function]}
    role="form"
  >
    <SettingsGroup
      show={true}
    >
      <TextSetting
        disabled={false}
        helpText={
          <FormattedMessage
            defaultMessage="This is some help text for the text field."
            id="help-text-a"
            values={Object {}}
          />
        }
        id="FirstSettings.settinga"
        key="Config_text_FirstSettings.settinga"
        label="Setting One"
        maxLength={null}
        onChange={[Function]}
        placeholder="e.g. some setting"
        setByEnv={false}
        type="input"
        value="fsdsdg"
      />
      <BooleanSetting
        disabled={false}
        falseText={
          <FormattedMessage
            defaultMessage="false"
            id="admin.false"
            values={Object {}}
          />
        }
        helpText={
          <FormattedMessage
            defaultMessage="This is some help text for the bool field."
            id="help-text-b"
            values={Object {}}
          />
        }
        id="FirstSettings.settingb"
        key="Config_bool_FirstSettings.settingb"
        label="Setting Two"
        onChange={[Function]}
        setByEnv={false}
        trueText={
          <FormattedMessage
            defaultMessage="true"
            id="admin.true"
            values={Object {}}
          />
        }
        value={false}
      />
      <DropdownSetting
        disabled={false}
        helpText={
          <FormattedMessage
            defaultMessage="This is some help text for the dropdown field."
            id="help-text-c"
            values={Object {}}
          />
        }
        id="FirstSettings.settingc"
        isDisabled={false}
        key="Config_dropdown_FirstSettings.settingc"
        label="Setting Three"
        onChange={[Function]}
        setByEnv={false}
        value="option3"
        values={
          Array [
            Object {
              "text": "Option 1",
              "value": "option1",
            },
            Object {
              "text": "Option 2",
              "value": "option2",
            },
            Object {
              "text": "Option 3",
              "value": "option3",
            },
          ]
        }
      />
      <RadioSetting
        disabled={false}
        helpText={
          <FormattedMessage
            defaultMessage="This is some help text for the radio field."
            id="help-text-d"
            values={Object {}}
          />
        }
        id="SecondSettings.settingd"
        key="Config_radio_SecondSettings.settingd"
        label="Setting Four"
        onChange={[Function]}
        setByEnv={false}
        value="option1"
        values={
          Array [
            Object {
              "text": "Option 1",
              "value": "option1",
            },
            Object {
              "text": "Option 2",
              "value": "option2",
            },
            Object {
              "text": "Option 3",
              "value": "option3",
            },
          ]
        }
      />
      <GeneratedSetting
        disabled={false}
        helpText={
          <FormattedMessage
            defaultMessage="This is some help text for the generated field."
            id="help-text-e"
            values={Object {}}
          />
        }
        id="SecondSettings.settinge"
        key="Config_generated_SecondSettings.settinge"
        label="Setting Five"
        onChange={[Function]}
        placeholder="e.g. 47KyfOxtk5+ovi1MDHFyzMDHIA6esMWb"
        regenerateHelpText="This is help text for the regenerate button."
        regenerateText={
          <FormattedMessage
            defaultMessage="Regenerate"
            id="admin.regenerate"
            values={Object {}}
          />
        }
        setByEnv={false}
        value="Q6DHXrFLOIS5sOI5JNF4PyDLqWm7vh23"
      />
      <UserAutocompleteSetting
        disabled={false}
        helpText={
          <FormattedMessage
            defaultMessage="This is some help text for the user autocomplete field."
            id="help-text-f"
            values={Object {}}
          />
        }
        id="SecondSettings.settingf"
        key="Config_userautocomplete_SecondSettings.settingf"
        label="Setting Six"
        onChange={[Function]}
        placeholder="Type a username here"
        value="3xz3r6n7dtbbmgref3yw4zg7sr"
      />
      <TextSetting
        disabled={false}
        helpText={
          <FormattedMessage
            defaultMessage="This is some help text for the number field."
            id="help-text-g"
            values={Object {}}
          />
        }
        id="SecondSettings.settingg"
        key="Config_text_SecondSettings.settingg"
        label="Setting Seven"
        maxLength={null}
        onChange={[Function]}
        placeholder="e.g. some setting"
        setByEnv={false}
        type="number"
        value={7}
      />
      <div
        className="banner undefined"
        key="Config_bool_undefined"
      >
        <div
          className="banner__content"
        >
          <span>
            <FormattedMessage
              defaultMessage="Setting Eight"
              id="label-h"
              values={Object {}}
            />
          </span>
        </div>
      </div>
      <DropdownSetting
        disabled={false}
        helpText={
          <FormattedMessage
            defaultMessage="This is some help text for the language field."
            id="help-text-i"
            values={Object {}}
          />
        }
        id="SecondSettings.settingi"
        isDisabled={false}
        key="Config_language_SecondSettings.settingi"
        label="Setting Nine"
        onChange={[Function]}
        setByEnv={false}
        value="de"
        values={
          Array [
            Object {
              "order": 0,
              "text": "Deutsch",
              "value": "de",
            },
            Object {
              "order": 1,
              "text": "English",
              "value": "en",
            },
            Object {
              "order": 2,
              "text": "Español",
              "value": "es",
            },
            Object {
              "order": 3,
              "text": "Français",
              "value": "fr",
            },
            Object {
              "order": 4,
              "text": "Italiano",
              "value": "it",
            },
            Object {
              "order": 5,
              "text": "Nederlands (Alpha)",
              "value": "nl",
            },
            Object {
              "order": 6,
              "text": "Polski (Alpha)",
              "value": "pl",
            },
            Object {
              "order": 7,
              "text": "Português (Brasil)",
              "value": "pt-BR",
            },
            Object {
              "order": 8,
              "text": "Türkçe",
              "value": "tr",
            },
            Object {
              "order": 9,
              "text": "Pусский (Alpha)",
              "value": "ru",
            },
            Object {
              "order": 10,
              "text": "한국어 (Alpha)",
              "value": "ko",
            },
            Object {
              "order": 11,
              "text": "中文 (简体)",
              "value": "zh-CN",
            },
            Object {
              "order": 12,
              "text": "中文 (繁體)",
              "value": "zh-TW",
            },
            Object {
              "order": 13,
              "text": "日本語",
              "value": "ja",
            },
          ]
        }
      />
      <MultiSelectSetting
        disabled={false}
        helpText={
          <FormattedMessage
            defaultMessage="This is some help text for the multiple-language field."
            id="help-text-j"
            values={Object {}}
          />
        }
        id="SecondSettings.settingj"
        key="Config_language_SecondSettings.settingj"
        label="Setting Nine"
        noResultText={
          <FormattedMessage
            defaultMessage="No result"
            id="no-result-j"
            values={Object {}}
          />
        }
        notPresent={
          <FormattedMessage
            defaultMessage="No present"
            id="no-present-j"
            values={Object {}}
          />
        }
        onChange={[Function]}
        selected={Array []}
        setByEnv={false}
        values={
          Array [
            Object {
              "order": 0,
              "text": "Deutsch",
              "value": "de",
            },
            Object {
              "order": 1,
              "text": "English",
              "value": "en",
            },
            Object {
              "order": 2,
              "text": "Español",
              "value": "es",
            },
            Object {
              "order": 3,
              "text": "Français",
              "value": "fr",
            },
            Object {
              "order": 4,
              "text": "Italiano",
              "value": "it",
            },
            Object {
              "order": 5,
              "text": "Nederlands (Alpha)",
              "value": "nl",
            },
            Object {
              "order": 6,
              "text": "Polski (Alpha)",
              "value": "pl",
            },
            Object {
              "order": 7,
              "text": "Português (Brasil)",
              "value": "pt-BR",
            },
            Object {
              "order": 8,
              "text": "Türkçe",
              "value": "tr",
            },
            Object {
              "order": 9,
              "text": "Pусский (Alpha)",
              "value": "ru",
            },
            Object {
              "order": 10,
              "text": "한국어 (Alpha)",
              "value": "ko",
            },
            Object {
              "order": 11,
              "text": "中文 (简体)",
              "value": "zh-CN",
            },
            Object {
              "order": 12,
              "text": "中文 (繁體)",
              "value": "zh-TW",
            },
            Object {
              "order": 13,
              "text": "日本語",
              "value": "ja",
            },
          ]
        }
      />
      <RequestButton
        buttonText={
          <span>
            Setting Eleven
          </span>
        }
        disabled={false}
        errorMessage={
          Object {
            "defaultMessage": "Reload unsuccessful: {error}",
            "id": "admin.reload.reloadFail",
          }
        }
        helpText={
          <FormattedMessage
            defaultMessage="This is some help text for the button field."
            id="help-text-k"
            values={Object {}}
          />
        }
        includeDetailedError={true}
        key="Config_text_SecondSettings.settingk"
        requestAction={[Function]}
        saveNeeded={false}
        showSuccessMessage={false}
        successMessage={
          Object {
            "defaultMessage": "Test Successful",
            "id": "admin.requestButton.requestSuccess",
          }
        }
      />
<<<<<<< HEAD
      <ColorSetting
        disabled={false}
        helpText={
          <FormattedMessage
            defaultMessage="This is some help text for the color field."
=======
      <BooleanSetting
        disabled={false}
        falseText={
          <FormattedMessage
            defaultMessage="false"
            id="admin.false"
            values={Object {}}
          />
        }
        helpText={
          <FormattedMessage
            defaultMessage="This is some help text for the second bool field."
>>>>>>> b7ea06f0
            id="help-text-l"
            values={Object {}}
          />
        }
<<<<<<< HEAD
        id="settingl"
        key="Config_text_settingl"
        label="Setting Twelve"
        onChange={[Function]}
        value=""
=======
        id="FirstSettings.settingl"
        key="Config_bool_FirstSettings.settingl"
        label="Setting Twelve"
        onChange={[Function]}
        setByEnv={true}
        trueText={
          <FormattedMessage
            defaultMessage="true"
            id="admin.true"
            values={Object {}}
          />
        }
        value={true}
>>>>>>> b7ea06f0
      />
      <component
        key="Config_userautocomplete_custom"
      />
      <Connect(InjectIntl(JobTable))
        createJobButtonText={
          <FormattedMessage
            defaultMessage="Setting Twelve"
            id="label-l"
            values={Object {}}
          />
        }
        createJobHelpText={
          <FormattedMessage
            defaultMessage="This is some help text for the jobs table field."
            id="help-text-l"
            values={Object {}}
          />
        }
        disabled={false}
        getExtraInfoText={[Function]}
        jobType="test"
        key="Config_userautocomplete_undefined"
      />
    </SettingsGroup>
    <div
      className="form-group"
    >
      <FormError
        error={null}
        errors={Array []}
      />
    </div>
    <div
      className="form-group"
    >
      <div
        className="col-sm-12"
      >
        <SaveButton
          btnClass="btn-primary"
          defaultMessage="Save"
          disabled={true}
          extraClasses=""
          onClick={[Function]}
          saving={false}
          savingMessage="Saving Config..."
        />
      </div>
    </div>
  </form>
</div>
`;<|MERGE_RESOLUTION|>--- conflicted
+++ resolved
@@ -470,13 +470,6 @@
           }
         }
       />
-<<<<<<< HEAD
-      <ColorSetting
-        disabled={false}
-        helpText={
-          <FormattedMessage
-            defaultMessage="This is some help text for the color field."
-=======
       <BooleanSetting
         disabled={false}
         falseText={
@@ -489,18 +482,10 @@
         helpText={
           <FormattedMessage
             defaultMessage="This is some help text for the second bool field."
->>>>>>> b7ea06f0
             id="help-text-l"
             values={Object {}}
           />
         }
-<<<<<<< HEAD
-        id="settingl"
-        key="Config_text_settingl"
-        label="Setting Twelve"
-        onChange={[Function]}
-        value=""
-=======
         id="FirstSettings.settingl"
         key="Config_bool_FirstSettings.settingl"
         label="Setting Twelve"
@@ -514,7 +499,21 @@
           />
         }
         value={true}
->>>>>>> b7ea06f0
+      />
+      <ColorSetting
+        disabled={false}
+        helpText={
+          <FormattedMessage
+            defaultMessage="This is some help text for the color field."
+            id="help-text-m"
+            values={Object {}}
+          />
+        }
+        id="FirstSettings.settingm"
+        key="Config_text_FirstSettings.settingm"
+        label="Setting Thirteen"
+        onChange={[Function]}
+        value=""
       />
       <component
         key="Config_userautocomplete_custom"
