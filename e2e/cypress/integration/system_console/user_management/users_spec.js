--- conflicted
+++ resolved
@@ -10,10 +10,204 @@
 // Group: @system_console
 
 import * as TIMEOUTS from '../../../fixtures/timeouts';
-<<<<<<< HEAD
-import * as MESSAGES from '../../../fixtures/messages';
-
-import {getRandomId} from '../../../utils';
+
+describe('System Console > User Management > Users', () => {
+    let testUser;
+    let otherAdmin;
+
+    before(() => {
+        cy.apiInitSetup().then(({user}) => {
+            testUser = user;
+        });
+
+        // # Create other sysadmin
+        cy.apiCreateCustomAdmin().then(({sysadmin}) => {
+            otherAdmin = sysadmin;
+        });
+    });
+
+    beforeEach(() => {
+        // # Login as other admin.
+        cy.apiLogin(otherAdmin);
+
+        // # Visit the system console.
+        cy.visit('/admin_console').wait(TIMEOUTS.ONE_SEC);
+
+        // # Go to the Server Logs section.
+        cy.get('#user_management\\/users').click().wait(TIMEOUTS.ONE_SEC);
+    });
+
+    it('MM-T932 Users - Change a user\'s password', () => {
+        // # Search for the user.
+        cy.get('#searchUsers').type(testUser.email).wait(TIMEOUTS.HALF_SEC);
+
+        // # Open the actions menu.
+        cy.get('[data-testid="userListRow"] .more-modal__right .more-modal__actions .MenuWrapper .text-right a').
+            click().wait(TIMEOUTS.HALF_SEC);
+
+        // # Click the Reset Password menu option.
+        cy.get('[data-testid="userListRow"] .more-modal__right .more-modal__actions .MenuWrapper .MenuWrapperAnimation-enter-done').
+            find('li').eq(3).click().wait(TIMEOUTS.HALF_SEC);
+
+        // # Type new password and submit.
+        cy.get('input[type=password]').type('new' + testUser.password);
+        cy.get('button[type=submit]').should('contain', 'Reset').click().wait(TIMEOUTS.HALF_SEC);
+
+        // # Log out.
+        cy.apiLogout();
+
+        // * Verify that logging in with old password returns an error.
+        apiLogin(testUser.username, testUser.password).then((response) => {
+            expect(response.status).to.equal(401);
+
+            // * Verify that logging in with the updated password works.
+            testUser.password = 'new' + testUser.password;
+            cy.apiLogin(testUser);
+
+            // # Log out.
+            cy.apiLogout();
+        });
+    });
+
+    it('MM-T933 Users - System admin changes own password - Cancel out of changes', () => {
+        // # Search for the admin.
+        cy.get('#searchUsers').type(otherAdmin.username).wait(TIMEOUTS.HALF_SEC);
+
+        // # Open the actions menu.
+        cy.get('[data-testid="userListRow"] .more-modal__right .more-modal__actions .MenuWrapper .text-right a').
+            click().wait(TIMEOUTS.HALF_SEC);
+
+        // # Click the Reset Password menu option.
+        cy.get('[data-testid="userListRow"] .more-modal__right .more-modal__actions .MenuWrapper .MenuWrapperAnimation-enter-done').
+            find('li').eq(2).click().wait(TIMEOUTS.HALF_SEC);
+
+        // # Type current password and a new password.
+        cy.get('input[type=password]').eq(0).type(otherAdmin.password);
+        cy.get('input[type=password]').eq(1).type('new' + otherAdmin.password);
+
+        // # Click the 'Cancel' button.
+        cy.get('button[type=button].btn.btn-link').should('contain', 'Cancel').click().wait(TIMEOUTS.HALF_SEC);
+
+        // # Log out.
+        cy.apiLogout();
+
+        // * Verify that logging in with the old password works.
+        cy.apiLogin(otherAdmin);
+    });
+
+    it('MM-T934 Users - System admin changes own password - Incorrect old password', () => {
+        // # Search for the admin.
+        cy.get('#searchUsers').type(otherAdmin.username).wait(TIMEOUTS.HALF_SEC);
+
+        // # Open the actions menu.
+        cy.get('[data-testid="userListRow"] .more-modal__right .more-modal__actions .MenuWrapper .text-right a').
+            click().wait(TIMEOUTS.HALF_SEC);
+
+        // # Click the Reset Password menu option.
+        cy.get('[data-testid="userListRow"] .more-modal__right .more-modal__actions .MenuWrapper .MenuWrapperAnimation-enter-done').
+            find('li').eq(2).click().wait(TIMEOUTS.HALF_SEC);
+
+        // # Type wrong current password and a new password.
+        cy.get('input[type=password]').eq(0).type('wrong' + otherAdmin.password);
+        cy.get('input[type=password]').eq(1).type('new' + otherAdmin.password);
+
+        // # Click the 'Reset' button.
+        cy.get('button[type=submit] span').should('contain', 'Reset').click().wait(TIMEOUTS.HALF_SEC);
+
+        // * Verify the appropriate error is returned.
+        cy.get('form.form-horizontal').find('.has-error p.error').should('be.visible').
+            and('contain', 'The "Current Password" you entered is incorrect. Please check that Caps Lock is off and try again.');
+    });
+
+    it('MM-T935 Users - System admin changes own password - Invalid new password', () => {
+        // # Search for the admin.
+        cy.get('#searchUsers').type(otherAdmin.username).wait(TIMEOUTS.HALF_SEC);
+
+        // # Open the actions menu.
+        cy.get('[data-testid="userListRow"] .more-modal__right .more-modal__actions .MenuWrapper .text-right a').
+            click().wait(TIMEOUTS.HALF_SEC);
+
+        // # Click the Reset Password menu option.
+        cy.get('[data-testid="userListRow"] .more-modal__right .more-modal__actions .MenuWrapper .MenuWrapperAnimation-enter-done').
+            find('li').eq(2).click().wait(TIMEOUTS.HALF_SEC);
+
+        // # Type current password and a new too short password.
+        cy.get('input[type=password]').eq(0).type(otherAdmin.password);
+        cy.get('input[type=password]').eq(1).type('new');
+
+        // # Click the 'Reset' button.
+        cy.get('button[type=submit] span').should('contain', 'Reset').click().wait(TIMEOUTS.HALF_SEC);
+
+        // * Verify the appropriate error is returned.
+        cy.get('form.form-horizontal').find('.has-error p.error').should('be.visible').
+            and('contain', 'Your password must contain between 5 and 64 characters.');
+    });
+
+    it('MM-T936 Users - System admin changes own password - Blank fields', () => {
+        // # Search for the admin.
+        cy.get('#searchUsers').type(otherAdmin.username).wait(TIMEOUTS.HALF_SEC);
+
+        // # Open the actions menu.
+        cy.get('[data-testid="userListRow"] .more-modal__right .more-modal__actions .MenuWrapper .text-right a').
+            click().wait(TIMEOUTS.HALF_SEC);
+
+        // # Click the Reset Password menu option.
+        cy.get('[data-testid="userListRow"] .more-modal__right .more-modal__actions .MenuWrapper .MenuWrapperAnimation-enter-done').
+            find('li').eq(2).click().wait(TIMEOUTS.HALF_SEC);
+
+        // # Click the 'Reset' button.
+        cy.get('button[type=submit] span').should('contain', 'Reset').click().wait(TIMEOUTS.HALF_SEC);
+
+        // * Verify the appropriate error is returned.
+        cy.get('form.form-horizontal').find('.has-error p.error').should('be.visible').
+            and('contain', 'Please enter your current password.');
+
+        // # Type current password, leave new password blank.
+        cy.get('input[type=password]').eq(0).type(otherAdmin.password);
+
+        // # Click the 'Reset' button.
+        cy.get('button[type=submit] span').should('contain', 'Reset').click().wait(TIMEOUTS.HALF_SEC);
+
+        // * Verify the appropriate error is returned.
+        cy.get('form.form-horizontal').find('.has-error p.error').should('be.visible').
+            and('contain', 'Your password must contain between 5 and 64 characters.');
+    });
+
+    it('MM-T937 Users - System admin changes own password - Successfully changed', () => {
+        // # Search for the admin.
+        cy.get('#searchUsers').type(otherAdmin.username).wait(TIMEOUTS.HALF_SEC);
+
+        // # Open the actions menu.
+        cy.get('[data-testid="userListRow"] .more-modal__right .more-modal__actions .MenuWrapper .text-right a').
+            click().wait(TIMEOUTS.HALF_SEC);
+
+        // # Click the Reset Password menu option.
+        cy.get('[data-testid="userListRow"] .more-modal__right .more-modal__actions .MenuWrapper .MenuWrapperAnimation-enter-done').
+            find('li').eq(2).click().wait(TIMEOUTS.HALF_SEC);
+
+        // # Type current and new passwords..
+        cy.get('input[type=password]').eq(0).type(otherAdmin.password);
+        cy.get('input[type=password]').eq(1).type('new' + otherAdmin.password);
+
+        // # Click the 'Reset' button.
+        cy.get('button[type=submit] span').should('contain', 'Reset').click().wait(TIMEOUTS.HALF_SEC);
+
+        // # Log out.
+        cy.apiLogout();
+
+        // * Verify that logging in with old password returns an error.
+        apiLogin(otherAdmin.username, otherAdmin.password).then((response) => {
+            expect(response.status).to.equal(401);
+
+            // * Verify that logging in with new password works.
+            otherAdmin.password = 'new' + otherAdmin.password;
+            cy.apiLogin(otherAdmin);
+
+            // # Reset admin's password to the original.
+            cy.apiResetPassword('me', otherAdmin.password, otherAdmin.password.substr(3));
+        });
+    });
+});
 
 function apiLogin(username, password) {
     return cy.request({
@@ -23,405 +217,4 @@
         body: {login_id: username, password},
         failOnStatusCode: false,
     });
-}
-=======
->>>>>>> 19b189c0
-
-describe('System Console > User Management > Users', () => {
-    let testUser;
-    let otherAdmin;
-
-    before(() => {
-        cy.apiInitSetup().then(({user}) => {
-            testUser = user;
-        });
-
-        // # Create other sysadmin
-        cy.apiCreateCustomAdmin().then(({sysadmin}) => {
-            otherAdmin = sysadmin;
-        });
-    });
-
-    beforeEach(() => {
-        // # Login as other admin.
-        cy.apiLogin(otherAdmin);
-
-        // # Visit the system console.
-        cy.visit('/admin_console').wait(TIMEOUTS.ONE_SEC);
-
-        // # Go to the Server Logs section.
-        cy.get('#user_management\\/users').click().wait(TIMEOUTS.ONE_SEC);
-    });
-
-    it('MM-T932 Users - Change a user\'s password', () => {
-        // # Search for the user.
-        cy.get('#searchUsers').type(testUser.email).wait(TIMEOUTS.HALF_SEC);
-
-        // # Open the actions menu.
-        cy.get('[data-testid="userListRow"] .more-modal__right .more-modal__actions .MenuWrapper .text-right a').
-            click().wait(TIMEOUTS.HALF_SEC);
-
-        // # Click the Reset Password menu option.
-        cy.get('[data-testid="userListRow"] .more-modal__right .more-modal__actions .MenuWrapper .MenuWrapperAnimation-enter-done').
-            find('li').eq(3).click().wait(TIMEOUTS.HALF_SEC);
-
-        // # Type new password and submit.
-        cy.get('input[type=password]').type('new' + testUser.password);
-        cy.get('button[type=submit]').should('contain', 'Reset').click().wait(TIMEOUTS.HALF_SEC);
-
-        // # Log out.
-        cy.apiLogout();
-
-        // * Verify that logging in with old password returns an error.
-        apiLogin(testUser.username, testUser.password).then((response) => {
-            expect(response.status).to.equal(401);
-
-            // * Verify that logging in with the updated password works.
-            testUser.password = 'new' + testUser.password;
-            cy.apiLogin(testUser);
-
-            // # Log out.
-            cy.apiLogout();
-        });
-    });
-
-    it('MM-T933 Users - System admin changes own password - Cancel out of changes', () => {
-        // # Search for the admin.
-        cy.get('#searchUsers').type(otherAdmin.username).wait(TIMEOUTS.HALF_SEC);
-
-        // # Open the actions menu.
-        cy.get('[data-testid="userListRow"] .more-modal__right .more-modal__actions .MenuWrapper .text-right a').
-            click().wait(TIMEOUTS.HALF_SEC);
-
-        // # Click the Reset Password menu option.
-        cy.get('[data-testid="userListRow"] .more-modal__right .more-modal__actions .MenuWrapper .MenuWrapperAnimation-enter-done').
-            find('li').eq(2).click().wait(TIMEOUTS.HALF_SEC);
-
-        // # Type current password and a new password.
-        cy.get('input[type=password]').eq(0).type(otherAdmin.password);
-        cy.get('input[type=password]').eq(1).type('new' + otherAdmin.password);
-
-        // # Click the 'Cancel' button.
-        cy.get('button[type=button].btn.btn-link').should('contain', 'Cancel').click().wait(TIMEOUTS.HALF_SEC);
-
-        // # Log out.
-        cy.apiLogout();
-
-        // * Verify that logging in with the old password works.
-        cy.apiLogin(otherAdmin);
-    });
-
-    it('MM-T934 Users - System admin changes own password - Incorrect old password', () => {
-        // # Search for the admin.
-        cy.get('#searchUsers').type(otherAdmin.username).wait(TIMEOUTS.HALF_SEC);
-
-        // # Open the actions menu.
-        cy.get('[data-testid="userListRow"] .more-modal__right .more-modal__actions .MenuWrapper .text-right a').
-            click().wait(TIMEOUTS.HALF_SEC);
-
-        // # Click the Reset Password menu option.
-        cy.get('[data-testid="userListRow"] .more-modal__right .more-modal__actions .MenuWrapper .MenuWrapperAnimation-enter-done').
-            find('li').eq(2).click().wait(TIMEOUTS.HALF_SEC);
-
-        // # Type wrong current password and a new password.
-        cy.get('input[type=password]').eq(0).type('wrong' + otherAdmin.password);
-        cy.get('input[type=password]').eq(1).type('new' + otherAdmin.password);
-
-        // # Click the 'Reset' button.
-        cy.get('button[type=submit] span').should('contain', 'Reset').click().wait(TIMEOUTS.HALF_SEC);
-
-        // * Verify the appropriate error is returned.
-        cy.get('form.form-horizontal').find('.has-error p.error').should('be.visible').
-            and('contain', 'The "Current Password" you entered is incorrect. Please check that Caps Lock is off and try again.');
-    });
-
-    it('MM-T935 Users - System admin changes own password - Invalid new password', () => {
-        // # Search for the admin.
-        cy.get('#searchUsers').type(otherAdmin.username).wait(TIMEOUTS.HALF_SEC);
-
-        // # Open the actions menu.
-        cy.get('[data-testid="userListRow"] .more-modal__right .more-modal__actions .MenuWrapper .text-right a').
-            click().wait(TIMEOUTS.HALF_SEC);
-
-        // # Click the Reset Password menu option.
-        cy.get('[data-testid="userListRow"] .more-modal__right .more-modal__actions .MenuWrapper .MenuWrapperAnimation-enter-done').
-            find('li').eq(2).click().wait(TIMEOUTS.HALF_SEC);
-
-        // # Type current password and a new too short password.
-        cy.get('input[type=password]').eq(0).type(otherAdmin.password);
-        cy.get('input[type=password]').eq(1).type('new');
-
-        // # Click the 'Reset' button.
-        cy.get('button[type=submit] span').should('contain', 'Reset').click().wait(TIMEOUTS.HALF_SEC);
-
-        // * Verify the appropriate error is returned.
-        cy.get('form.form-horizontal').find('.has-error p.error').should('be.visible').
-            and('contain', 'Your password must contain between 5 and 64 characters.');
-    });
-
-    it('MM-T936 Users - System admin changes own password - Blank fields', () => {
-        // # Search for the admin.
-        cy.get('#searchUsers').type(otherAdmin.username).wait(TIMEOUTS.HALF_SEC);
-
-        // # Open the actions menu.
-        cy.get('[data-testid="userListRow"] .more-modal__right .more-modal__actions .MenuWrapper .text-right a').
-            click().wait(TIMEOUTS.HALF_SEC);
-
-        // # Click the Reset Password menu option.
-        cy.get('[data-testid="userListRow"] .more-modal__right .more-modal__actions .MenuWrapper .MenuWrapperAnimation-enter-done').
-            find('li').eq(2).click().wait(TIMEOUTS.HALF_SEC);
-
-        // # Click the 'Reset' button.
-        cy.get('button[type=submit] span').should('contain', 'Reset').click().wait(TIMEOUTS.HALF_SEC);
-
-        // * Verify the appropriate error is returned.
-        cy.get('form.form-horizontal').find('.has-error p.error').should('be.visible').
-            and('contain', 'Please enter your current password.');
-
-        // # Type current password, leave new password blank.
-        cy.get('input[type=password]').eq(0).type(otherAdmin.password);
-
-        // # Click the 'Reset' button.
-        cy.get('button[type=submit] span').should('contain', 'Reset').click().wait(TIMEOUTS.HALF_SEC);
-
-        // * Verify the appropriate error is returned.
-        cy.get('form.form-horizontal').find('.has-error p.error').should('be.visible').
-            and('contain', 'Your password must contain between 5 and 64 characters.');
-    });
-
-    it('MM-T937 Users - System admin changes own password - Successfully changed', () => {
-        // # Search for the admin.
-        cy.get('#searchUsers').type(otherAdmin.username).wait(TIMEOUTS.HALF_SEC);
-
-        // # Open the actions menu.
-        cy.get('[data-testid="userListRow"] .more-modal__right .more-modal__actions .MenuWrapper .text-right a').
-            click().wait(TIMEOUTS.HALF_SEC);
-
-        // # Click the Reset Password menu option.
-        cy.get('[data-testid="userListRow"] .more-modal__right .more-modal__actions .MenuWrapper .MenuWrapperAnimation-enter-done').
-            find('li').eq(2).click().wait(TIMEOUTS.HALF_SEC);
-
-        // # Type current and new passwords..
-        cy.get('input[type=password]').eq(0).type(otherAdmin.password);
-        cy.get('input[type=password]').eq(1).type('new' + otherAdmin.password);
-
-        // # Click the 'Reset' button.
-        cy.get('button[type=submit] span').should('contain', 'Reset').click().wait(TIMEOUTS.HALF_SEC);
-
-        // # Log out.
-        cy.apiLogout();
-
-        // * Verify that logging in with old password returns an error.
-        apiLogin(otherAdmin.username, otherAdmin.password).then((response) => {
-            expect(response.status).to.equal(401);
-
-            // * Verify that logging in with new password works.
-            otherAdmin.password = 'new' + otherAdmin.password;
-            cy.apiLogin(otherAdmin);
-
-            // # Reset admin's password to the original.
-            cy.apiResetPassword('me', otherAdmin.password, otherAdmin.password.substr(3));
-<<<<<<< HEAD
-        });
-    });
-});
-
-describe('System Console > User Management > Deactivation', () => {
-    let team1;
-    before(() => {
-        // # Do initial setup
-        cy.apiInitSetup().then(({team}) => {
-            team1 = team;
-        });
-    });
-
-    beforeEach(() => {
-        // # Visit town-square
-        cy.visit(`/${team1.name}`);
-    });
-
-    // # Create two users
-    it('MM-T946 GM: User deactivated in System Console still displays', () => {
-        cy.apiCreateUser({prefix: 'first'}).then(({user: user1}) => {
-            cy.apiCreateUser({prefix: 'second'}).then(({user: user2}) => {
-                const message = MESSAGES.SMALL;
-
-                // # Send a GM to them
-                cy.sendDirectMessageToUsers([user1, user2], message);
-
-                // * Verify names on the LHS are still ordered alphabetically
-                cy.get('#directChannelList .active .sidebar-item__name').should('contain', user1.username + ', ' + user2.username);
-
-                // # Deactivate user 1
-                cy.apiDeactivateUser(user1.id);
-
-                // * Verify names on the LHS are still ordered alphabetically
-                cy.get('#directChannelList .active .sidebar-item__name').should('contain', user1.username + ', ' + user2.username);
-
-                // # Search for the message send in the GM
-                cy.uiSearchPosts(message);
-
-                // * Verify GM message is returned in RHS
-                cy.get('#search-items-container').children().should('have.length', 1).get('#search-items-container .post-message__text-container').should('have.text', message);
-            });
-        });
-    });
-
-    it('MM-T948 DM posts searchable in DM More... and channel switcher DM channel re-openable', () => {
-        cy.apiCreateUser({prefix: 'other'}).then(({user: other}) => {
-            // # Open DM
-            cy.sendDirectMessageToUser(other, MESSAGES.SMALL);
-
-            // # Close DM
-            cy.get('#channelHeaderDropdownIcon').click();
-            cy.findByText('Close Direct Message').click();
-
-            // # Deactivate the user
-            cy.apiDeactivateUser(other.id);
-
-            // # Open Channel Switcher
-            cy.get('#sidebarSwitcherButton').click();
-
-            // # Type the user name on Channel switcher input
-            cy.get('#quickSwitchInput').type(other.username).wait(TIMEOUTS.HALF_SEC);
-
-            // * Verify user is marked as deactivated
-            cy.get('[data-testid="' + other.username + '"]').contains('Deactivated');
-
-            // # Close Channel Switcher
-            cy.get('#quickSwitchModalLabel .close').click();
-
-            // # Open DM More... Modal
-            cy.get('#moreDirectMessage').click();
-
-            // # Type the guest user name on Channel switcher input
-            cy.get('.more-direct-channels #selectItems').type(other.username).wait(TIMEOUTS.HALF_SEC);
-
-            // * Verify user is marked as deactivated
-            cy.get('#displayedUserName' + other.username).parent().contains('Deactivated');
-
-            // # Click on the user
-            cy.get('#displayedUserName' + other.username).click();
-
-            // * Confirm DM More... Modal is closed
-            cy.get('#moreDmModal').should('not.be.visible');
-        });
-    });
-
-    it('MM-T949 If an active user is selected in DM More... or channel switcher, deactivated users disappear so they can\'t be added to a GM together', () => {
-        // # Create two users
-        cy.apiCreateUser({prefix: 'first'}).then(({user: user1}) => {
-            cy.apiCreateUser({prefix: 'second_'}).then(({user: user2}) => {
-                // # Send a DM to user1 so they show up in the DM modal
-                cy.sendDirectMessageToUser(user1, MESSAGES.SMALL);
-
-                // # Send a DM to user2 so they show up in the DM modal
-                cy.sendDirectMessageToUser(user2, MESSAGES.SMALL);
-
-                // # Deactivate user 2
-                cy.apiDeactivateUser(user2.id);
-
-                // # Open DM More... Modal
-                cy.get('#moreDirectMessage').click().wait(TIMEOUTS.HALF_SEC);
-
-                // # Type the user name of user1 on Channel switcher input
-                cy.get('.more-direct-channels #selectItems').type(user1.username).wait(TIMEOUTS.HALF_SEC);
-
-                // # Click on the user
-                cy.get('#displayedUserName' + user1.username).click();
-
-                // # Type the user name of user2 on Channel switcher input
-                cy.get('.more-direct-channels #selectItems').type(user2.username).wait(TIMEOUTS.HALF_SEC);
-
-                // * Confirm user2 can't be added to the DM
-                cy.get('#displayedUserName' + user2.username).should('not.be.visible');
-            });
-        });
-    });
-
-    it('MM-T951 Reopened DM shows archived icon in LHS No status indicator in channel header Message box replaced with "You are viewing an archived channel with a deactivated user." in center and RHS', () => {
-        // # Create other user
-        cy.apiCreateUser({prefix: 'other'}).then(({user}) => {
-            // # Send a DM to the other user
-            cy.sendDirectMessageToUser(user, MESSAGES.SMALL);
-
-            // # Open RHS
-            cy.clickPostCommentIcon();
-
-            // * Verify status indicator is shown in channel header
-            cy.get('#channelHeaderDescription .status').should('be.visible');
-
-            // # Deactivate other user
-            cy.apiDeactivateUser(user.id);
-
-            // * Verify center channel message box is replace with warning
-            cy.get('.channel-archived__message').contains('You are viewing an archived channel with a deactivated user. New messages cannot be posted.');
-
-            // * Verify RHS message box is replace with warning
-            cy.get('#rhsContainer .post-create-message').contains('You are viewing an archived channel with a deactivated user. New messages cannot be posted.');
-
-            // * Verify status indicator is not shown in channel header
-            cy.get('#channelHeaderDescription .status').should('not.be.visible');
-
-            // * Verify archived icon is shown in LHS
-            cy.get('#directChannelList .active .icon__archive').scrollIntoView().should('be.visible');
-        });
-    });
-
-    it('MM-T952 Reactivating a user results in them showing up in the normal spot in the list, without the `Deactivated` label.', () => {
-        // # Create two users with same random prefix
-        const id = getRandomId();
-
-        cy.apiCreateUser({prefix: id + '_a_'}).then(({user: user1}) => {
-            cy.apiCreateUser({prefix: id + '_b_'}).then(({user: user2}) => {
-                // # Send a DM to user1 so they show up in the DM modal
-                cy.sendDirectMessageToUser(user1, MESSAGES.SMALL);
-
-                // # Send a DM to user2 so they show up in the DM modal
-                cy.sendDirectMessageToUser(user2, MESSAGES.SMALL);
-
-                // # Open DM More... Modal
-                cy.get('#moreDirectMessage').click().wait(TIMEOUTS.HALF_SEC);
-
-                // # Type the user name of the other user on Channel switcher input
-                cy.get('.more-direct-channels #selectItems').type(id).wait(TIMEOUTS.HALF_SEC);
-
-                // * Verify user 1 is shown first and doesn't have deactivated text
-                cy.get('#moreDmModal .more-modal__row').siblings().its(0).get('#displayedUserName' + user1.username).parent().should('not.contain', 'Deactivated');
-
-                // * Verify user 2 is shown second
-                cy.get('#moreDmModal .more-modal__row').siblings().its(1).get('#displayedUserName' + user2.username);
-
-                // # Deactivate user1
-                cy.apiDeactivateUser(user1.id);
-
-                // * Verify user 1 is shown second and does have deactivated text
-                cy.get('#moreDmModal .more-modal__row').siblings().its(1).get('#displayedUserName' + user1.username).parent().should('contain', 'Deactivated');
-
-                // * Verify user 2 is shown first
-                cy.get('#moreDmModal .more-modal__row').siblings().its(0).get('#displayedUserName' + user2.username);
-
-                // # Reactivate user1
-                cy.apiActivateUser(user1.id);
-
-                // * Verify user 1 is shown first and doesn't have deactivated text
-                cy.get('#moreDmModal .more-modal__row').siblings().its(0).get('#displayedUserName' + user1.username).parent().should('not.contain', 'Deactivated');
-
-                // * Verify user 2 is shown second
-                cy.get('#moreDmModal .more-modal__row').siblings().its(1).get('#displayedUserName' + user2.username);
-            });
-=======
->>>>>>> 19b189c0
-        });
-    });
-});
-
-function apiLogin(username, password) {
-    return cy.request({
-        headers: {'X-Requested-With': 'XMLHttpRequest'},
-        url: '/api/v4/users/login',
-        method: 'POST',
-        body: {login_id: username, password},
-        failOnStatusCode: false,
-    });
 }