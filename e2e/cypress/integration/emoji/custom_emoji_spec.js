--- conflicted
+++ resolved
@@ -11,32 +11,7 @@
 // Group: @emoji
 
 import * as TIMEOUTS from '../../fixtures/timeouts';
-<<<<<<< HEAD
-
-function deleteCustomEmoji(townsquareLink) {
-    cy.visit(townsquareLink);
-
-    // # Delete the custom emoji
-    // * Open sidebar
-    cy.get('#sidebarHeaderDropdownButton').click();
-
-    // * Click on custom emojis
-    cy.findByText('Custom Emoji').should('be.visible').click();
-
-    // * Select delete custom emoji
-    cy.get('.emoji-list-item_actions').within(() => {
-        // # Click on Delete
-        cy.findByText('Delete').should('exist').and('be.visible').click();
-    }).then(() => {
-        cy.get('#confirmModalButton').should('be.visible').click();
-
-        // # Go back to home channel
-        cy.findByText('Back to Mattermost').should('exist').and('be.visible').click();
-    });
-}
-=======
 import {getRandomId} from '../../utils';
->>>>>>> 19b189c0
 
 describe('Custom emojis', () => {
     let testTeam;
@@ -44,17 +19,9 @@
     let otherUser;
     let townsquareLink;
 
-<<<<<<< HEAD
-    const builtinEmojiWithColons = ':taco:';
-    const builtinEmojiUppercaseWithColons = ':TAco:';
-    const builtinEmojiWithoutColons = 'taco';
-    const customEmojiWithoutColons = 'emoji';
-    const customEmojiWithColons = ':emoji:';
-=======
     const builtinEmoji = 'taco';
     const builtinEmojiWithColons = ':taco:';
     const builtinEmojiUppercaseWithColons = ':TAco:';
->>>>>>> 19b189c0
     const largeEmojiFile = 'gif-image-file.gif';
     const largeEmojiFileResized = 'gif-image-file-resized.gif';
 
@@ -87,11 +54,7 @@
         });
     });
 
-<<<<<<< HEAD
-    it('MM-9777 User cant add custom emoji with the same name as a system one', () => {
-=======
     it('MM-T3668 User cant add custom emoji with the same name as a system one', () => {
->>>>>>> 19b189c0
         // # Open sidebar
         cy.get('#sidebarHeaderDropdownButton').click();
 
@@ -112,26 +75,19 @@
     });
 
     it('MM-T2180 Custom emoji - cancel out of add', () => {
-<<<<<<< HEAD
-=======
         const {customEmoji} = getCustomEmoji();
 
->>>>>>> 19b189c0
-        // # Open sidebar
-        cy.get('#sidebarHeaderDropdownButton').click();
-
-        // # Click on custom emojis
-        cy.findByText('Custom Emoji').should('be.visible').click();
-
-        // # Click on add new emoji
-        cy.findByText('Add Custom Emoji').should('be.visible').click();
-
-        // # Type emoji name
-<<<<<<< HEAD
-        cy.get('#name').type(customEmojiWithoutColons);
-=======
+        // # Open sidebar
+        cy.get('#sidebarHeaderDropdownButton').click();
+
+        // # Click on custom emojis
+        cy.findByText('Custom Emoji').should('be.visible').click();
+
+        // # Click on add new emoji
+        cy.findByText('Add Custom Emoji').should('be.visible').click();
+
+        // # Type emoji name
         cy.get('#name').type(customEmoji);
->>>>>>> 19b189c0
 
         // # Select emoji image
         cy.get('input#select-emoji').attachFile('mattermost-icon.png').then(() => {
@@ -147,26 +103,16 @@
             cy.get('#emojiPickerButton').should('exist').and('be.visible').click();
 
             // # Search emoji name text in emoji searching input
-<<<<<<< HEAD
-            cy.findByTestId('emojiInputSearch').should('be.visible').type(customEmojiWithoutColons);
-
-            // # Validate that we cannot find the emoji name in the search result list
-            cy.get('.no-results__title').should('be.visible').and('have.text', 'No results for "' + customEmojiWithoutColons + '"');
-=======
             cy.findByTestId('emojiInputSearch').should('be.visible').type(customEmoji);
 
             // # Validate that we cannot find the emoji name in the search result list
             cy.get('.no-results__title').should('be.visible').and('have.text', 'No results for "' + customEmoji + '"');
->>>>>>> 19b189c0
         });
     });
 
     it('MM-T2181 Custom emoji - add large', () => {
-<<<<<<< HEAD
-=======
         const {customEmojiWithColons} = getCustomEmoji();
 
->>>>>>> 19b189c0
         // # Open sidebar
         cy.get('#sidebarHeaderDropdownButton').click();
 
@@ -202,11 +148,7 @@
         });
 
         // # Post a message with the emoji
-<<<<<<< HEAD
-        cy.get('#post_textbox').clear().type(customEmojiWithColons.substring(0, 4));
-=======
         cy.get('#post_textbox').clear().type(customEmojiWithColons.substring(0, 10));
->>>>>>> 19b189c0
 
         // * Suggestion list should appear
         cy.get('#suggestionList').should('be.visible');
@@ -253,19 +195,11 @@
                 });
             });
         });
-<<<<<<< HEAD
-
-        deleteCustomEmoji(townsquareLink);
-    });
-
-    it('MM-T2182 Custom emoji - animated gif', () => {
-=======
     });
 
     it('MM-T2182 Custom emoji - animated gif', () => {
         const {customEmojiWithColons} = getCustomEmoji();
 
->>>>>>> 19b189c0
         // # Open sidebar
         cy.get('#sidebarHeaderDropdownButton').click();
 
@@ -302,19 +236,11 @@
             cy.findAllByTestId('emojiItem').children().should('have.length', 1);
             cy.findAllByTestId('emojiItem').children('img').first().should('have.class', 'emoji-category--custom');
         });
-<<<<<<< HEAD
-
-        deleteCustomEmoji(townsquareLink);
-    });
-
-    it('MM-T2183 Custom emoji - try to add too large', () => {
-=======
     });
 
     it('MM-T2183 Custom emoji - try to add too large', () => {
         const {customEmojiWithColons} = getCustomEmoji();
 
->>>>>>> 19b189c0
         // # Open sidebar
         cy.get('#sidebarHeaderDropdownButton').click();
 
@@ -342,11 +268,8 @@
     });
 
     it('MM-T2184 Custom emoji - filter list', () => {
-<<<<<<< HEAD
-=======
         const {customEmojiWithColons} = getCustomEmoji();
 
->>>>>>> 19b189c0
         const emojiNameForSearch1 = 'alabala';
         const emojiNameForSearch2 = customEmojiWithColons;
 
@@ -390,19 +313,11 @@
             cy.findAllByTestId('emojiItem').children().should('have.length', 1);
             cy.findAllByTestId('emojiItem').children('img').first().should('have.class', 'emoji-category--custom');
         });
-<<<<<<< HEAD
-
-        deleteCustomEmoji(townsquareLink);
-    });
-
-    it('MM-T2185 Custom emoji - renders immediately for other user Custom emoji - renders after logging out and back in', () => {
-=======
     });
 
     it('MM-T2185 Custom emoji - renders immediately for other user Custom emoji - renders after logging out and back in', () => {
         const {customEmojiWithColons} = getCustomEmoji();
 
->>>>>>> 19b189c0
         // # Open sidebar
         cy.get('#sidebarHeaderDropdownButton').click();
 
@@ -473,18 +388,11 @@
                 });
             });
         });
-<<<<<<< HEAD
-        deleteCustomEmoji(townsquareLink);
-    });
-
-    it('MM-T2186 Emoji picker - default and custom emoji reaction, case-insensitive', () => {
-=======
     });
 
     it('MM-T2186 Emoji picker - default and custom emoji reaction, case-insensitive', () => {
         const {customEmoji, customEmojiWithColons} = getCustomEmoji();
 
->>>>>>> 19b189c0
         const messageText = 'test message';
 
         // # Open sidebar
@@ -534,11 +442,7 @@
                 cy.clickPostReactionIcon(postId);
 
                 // * Search first three letters of the emoji name text in emoji searching input
-<<<<<<< HEAD
-                cy.findByTestId('emojiInputSearch').should('be.visible').type(customEmojiWithoutColons.substring(0, 4));
-=======
                 cy.findByTestId('emojiInputSearch').should('be.visible').type(customEmoji.substring(0, 10));
->>>>>>> 19b189c0
 
                 // # Get list of emojis based on the search text
                 cy.findAllByTestId('emojiItem').children().should('have.length', 1);
@@ -549,28 +453,13 @@
             });
 
             cy.getLastPostId().then((postId) => {
-<<<<<<< HEAD
-                cy.get(`#postReaction-${postId}-` + builtinEmojiWithoutColons).should('be.visible');
-                cy.get(`#postReaction-${postId}-` + customEmojiWithoutColons).should('be.visible');
-=======
                 cy.get(`#postReaction-${postId}-` + builtinEmoji).should('be.visible');
                 cy.get(`#postReaction-${postId}-` + customEmoji).should('be.visible');
->>>>>>> 19b189c0
             });
 
             cy.reload();
 
             cy.getLastPostId().then((postId) => {
-<<<<<<< HEAD
-                cy.get(`#postReaction-${postId}-` + builtinEmojiWithoutColons).should('be.visible');
-                cy.get(`#postReaction-${postId}-` + customEmojiWithoutColons).should('be.visible');
-            });
-        });
-        deleteCustomEmoji(townsquareLink);
-    });
-
-    it('MM-T2187 Custom emoji reaction', () => {
-=======
                 cy.get(`#postReaction-${postId}-` + builtinEmoji).should('be.visible');
                 cy.get(`#postReaction-${postId}-` + customEmoji).should('be.visible');
             });
@@ -580,7 +469,6 @@
     it('MM-T2187 Custom emoji reaction', () => {
         const {customEmoji, customEmojiWithColons} = getCustomEmoji();
 
->>>>>>> 19b189c0
         const messageText = 'test message';
 
         // # Open sidebar
@@ -612,11 +500,7 @@
                 cy.clickPostReactionIcon(postId);
 
                 // * Search for the emoji name text in emoji searching input
-<<<<<<< HEAD
-                cy.get('#emojiPickerSearch').should('be.visible').type(customEmojiWithoutColons);
-=======
                 cy.get('#emojiPickerSearch').should('be.visible').type(customEmoji);
->>>>>>> 19b189c0
 
                 // # Get list of emojis based on the search text
                 cy.findAllByTestId('emojiItem').children().should('have.length', 1);
@@ -626,18 +510,11 @@
                 cy.findAllByTestId('emojiItem').children().click();
             });
         });
-<<<<<<< HEAD
-        deleteCustomEmoji(townsquareLink);
-    });
-
-    it('MM-T2188 Custom emoji - delete emoji after using in post and reaction', () => {
-=======
     });
 
     it('MM-T2188 Custom emoji - delete emoji after using in post and reaction', () => {
         const {customEmoji, customEmojiWithColons} = getCustomEmoji();
 
->>>>>>> 19b189c0
         // # Open sidebar
         cy.get('#sidebarHeaderDropdownButton').click();
 
@@ -671,22 +548,12 @@
             cy.findByText('Custom Emoji').should('be.visible').click();
 
             // * Select delete new emoji
-<<<<<<< HEAD
-            cy.get('.emoji-list-item_actions').within(() => {
-                // * Click on Delete
-                cy.findByText('Delete').should('exist').and('be.visible').click();
-            }).then(() => {
-                cy.get('#confirmModalButton').should('be.visible').click();
-                cy.findByText('Back to Mattermost').should('exist').and('be.visible').click().wait(TIMEOUTS.FIVE_SEC);
-            });
-=======
             cy.findByRoleExtended('cell', {name: customEmojiWithColons}).scrollIntoView().should('be.visible').
                 parent().findByText('Delete').click();
 
             // # Confirm deletion and back to main channel view
             cy.get('#confirmModalButton').should('be.visible').click();
             cy.findByText('Back to Mattermost').should('exist').and('be.visible').click().wait(TIMEOUTS.FIVE_SEC);
->>>>>>> 19b189c0
         });
 
         cy.reload();
@@ -699,21 +566,12 @@
         cy.findByTestId('emojiInputSearch').should('be.visible').type(customEmojiWithColons);
 
         // * Get list of emojis based on search text
-<<<<<<< HEAD
-        cy.get('.no-results__title').should('be.visible').and('have.text', 'No results for "' + customEmojiWithoutColons + '"');
-=======
         cy.get('.no-results__title').should('be.visible').and('have.text', 'No results for "' + customEmoji + '"');
->>>>>>> 19b189c0
 
         // # Navigate to a channel
         cy.visit(townsquareLink).wait(TIMEOUTS.ONE_SEC);
 
         // * Verify that only the message renders in the post and the emoji has been deleted
-<<<<<<< HEAD
-        cy.getLastPost().find('p').should('have.html', '<span data-emoticon="' + customEmojiWithoutColons + '">' + customEmojiWithColons + '</span>');
-    });
-});
-=======
         cy.getLastPost().find('p').should('have.html', '<span data-emoticon="' + customEmoji + '">' + customEmojiWithColons + '</span>');
     });
 });
@@ -725,5 +583,4 @@
         customEmoji,
         customEmojiWithColons: `:${customEmoji}:`,
     };
-}
->>>>>>> 19b189c0
+}