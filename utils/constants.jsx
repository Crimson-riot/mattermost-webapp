--- conflicted
+++ resolved
@@ -185,11 +185,8 @@
     INSTALLING_MARKETPLACE_PLUGIN_SUCCEEDED: null,
     INSTALLING_MARKETPLACE_PLUGIN_FAILED: null,
     FILTER_MARKETPLACE_PLUGINS: null,
-<<<<<<< HEAD
-=======
 
     POST_UNREAD_SUCCESS: null,
->>>>>>> a5151854
 });
 
 export const PostRequestTypes = keyMirror({
