--- conflicted
+++ resolved
@@ -11,12 +11,7 @@
 function mapStateToProps(state) {
     return {
         ctrlSend: getBool(state, Preferences.CATEGORY_ADVANCED_SETTINGS, 'send_on_ctrl_enter'),
-<<<<<<< HEAD
-        currentTeamId: getCurrentTeamId(state)
-=======
-        showCreatePublicChannelOption,
-        showCreatePrivateChannelOption,
->>>>>>> f7a5ee1f
+        currentTeamId: getCurrentTeamId(state),
     };
 }
 
