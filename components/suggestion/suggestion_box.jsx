--- conflicted
+++ resolved
@@ -311,20 +311,9 @@
 
         if (this.props.openOnFocus || this.props.openWhenEmpty) {
             setTimeout(() => {
-<<<<<<< HEAD
                 const pretext = this.inputRef.current.getPretext();
                 if (this.props.openWhenEmpty || pretext.length >= this.props.requiredCharacters) {
                     this.handlePretextChanged(pretext);
-=======
-                const textbox = this.getTextbox();
-                if (textbox) {
-                    const pretext = textbox.value.substring(0, textbox.selectionEnd);
-                    if (this.props.openWhenEmpty || pretext.length >= this.props.requiredCharacters) {
-                        if (this.pretext !== pretext) {
-                            this.handlePretextChanged(pretext);
-                        }
-                    }
->>>>>>> 223d2f98
                 }
             });
         }
