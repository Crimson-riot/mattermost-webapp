// Copyright (c) 2015-present Mattermost, Inc. All Rights Reserved.
// See LICENSE.txt for license information.

import PropTypes from 'prop-types';
import React from 'react';

import EventEmitter from 'mattermost-redux/utils/event_emitter';

import Constants from 'utils/constants';
import * as UserAgent from 'utils/user_agent';
import * as Utils from 'utils/utils.jsx';

import SearchSuggestionTaggedInput from './search_suggestion_tagged_input.jsx';
import SearchSuggestionInput from './search_suggestion_input.jsx';

const KeyCodes = Constants.KeyCodes;

export default class SuggestionBox extends React.PureComponent {
    static propTypes = {

        /**
         * The list component to render, usually SuggestionList
         */
        listComponent: PropTypes.func.isRequired,

        /**
         * The date component to render
         */
        dateComponent: PropTypes.func,

        /**
         * The value of in the input
         */
        value: PropTypes.string.isRequired,

        /**
         * Array of suggestion providers
         */
        providers: PropTypes.arrayOf(PropTypes.object).isRequired,

        /**
         * Where the list will be displayed relative to the input box, defaults to 'top'
         */
        listStyle: PropTypes.string,

        /**
         * CSS class for the div parent of the input box
         */
        containerClass: PropTypes.string,

        /**
         * Set to true to draw dividers between types of list items, defaults to false
         */
        renderDividers: PropTypes.bool,

        /**
         * Set to true to render a message when there were no results found, defaults to false
         */
        renderNoResults: PropTypes.bool,

        /**
         * Set to allow TAB to select an item in the list, defaults to true
         */
        completeOnTab: PropTypes.bool,

        /**
         * Function called when input box gains focus
         */
        onFocus: PropTypes.func,

        /**
         * Function called when input box loses focus
         */
        onBlur: PropTypes.func,

        /**
         * Function called when input box value changes
         */
        onChange: PropTypes.func,

        /**
         * Function called when a key is pressed and the input box is in focus
         */
        onKeyDown: PropTypes.func,
        onComposition: PropTypes.func,

        /**
         * Function called when an item is selected
         */
        onItemSelected: PropTypes.func,

        /**
         * Flags if the suggestion_box is for the RHS (Reply).
         */
        isRHS: PropTypes.bool,

        /**
         * The number of characters required to show the suggestion list, defaults to 1
         */
        requiredCharacters: PropTypes.number,

        /**
         * If true, the suggestion box is opened on focus, default to false
         */
        openOnFocus: PropTypes.bool,

        /**
         * If true, the suggestion box is disabled
         */
        disabled: PropTypes.bool,

        /**
         * If true, it displays allow to display a default list when empty
         */
        openWhenEmpty: PropTypes.bool,

        /**
         * If true, replace all input in the suggestion box with the selected option after a select, defaults to false
         */
        replaceAllInputOnSelect: PropTypes.bool,

        /**
         * An optional, opaque identifier that distinguishes the context in which the suggestion
         * box is rendered. This allows the reused component to otherwise respond to changes.
         */
        contextId: PropTypes.string,

        /**
         * If true, listen for clicks on a mention and populate the input with said mention, defaults to false
         */
        listenForMentionKeyClick: PropTypes.bool,

        /**
         * Passes the wrapper reference for height calculation
         */
        wrapperHeight: PropTypes.number,

        /**
         * Allows parent to access received suggestions
         */
        onSuggestionsReceived: PropTypes.func,

        /**
         * Suppress loading spinner when necessary
         */
        suppressLoadingSpinner: PropTypes.bool,

        /**
         * Define whether or not to render the tagged input
         */
        renderTaggedInput: PropTypes.bool,

        /**
         * To show suggestions even when focus is lost
         */
        forceSuggestionsWhenBlur: PropTypes.bool,
    }

    static defaultProps = {
        listStyle: 'top',
        containerClass: '',
        renderDividers: false,
        renderNoResults: false,
        completeOnTab: true,
        isRHS: false,
        requiredCharacters: 1,
        openOnFocus: false,
        openWhenEmpty: false,
        replaceAllInputOnSelect: false,
        listenForMentionKeyClick: false,
        forceSuggestionsWhenBlur: false,
    }

    constructor(props) {
        super(props);
        this.suggestionReadOut = React.createRef();

        // Keep track of whether we're composing a CJK character so we can make suggestions for partial characters
        this.composing = false;

        this.pretext = '';

        // Used for debouncing pretext changes
        this.timeoutId = '';

        // Used for preventing suggestion list to close when scrollbar is clicked
        this.preventSuggestionListCloseFlag = false;

        // pretext: the text before the cursor
        // matchedPretext: a list of the text before the cursor that will be replaced if the corresponding autocomplete term is selected
        // terms: a list of strings which the previously typed text may be replaced by
        // items: a list of objects backing the terms which may be used in rendering
        // components: a list of react components that can be used to render their corresponding item
        // selection: the term currently selected by the keyboard
        this.state = {
            focused: false,
            cleared: true,
            matchedPretext: [],
            items: [],
            terms: [],
            components: [],
            selection: '',
            allowDividers: true,
            presentationType: 'text',
        };

        this.inputRef = React.createRef();
    }

    componentDidMount() {
        if (this.props.listenForMentionKeyClick) {
            EventEmitter.addListener('mention_key_click', this.handleMentionKeyClick);
        }
        this.handlePretextChanged(this.pretext);
    }

    componentWillUnmount() {
        EventEmitter.removeListener('mention_key_click', this.handleMentionKeyClick);
    }

    componentDidUpdate(prevProps) {
        const {value} = this.props;

        // Post was just submitted, update pretext property.
        if (value === '' && this.pretext !== value) {
            this.handlePretextChanged(value);
            return;
        }

        if (prevProps.contextId !== this.props.contextId) {
            const pretext = this.inputRef.current.getPretext();

            this.handlePretextChanged(pretext);
        }
    }

    handleMentionKeyClick = (mentionKey, isRHS) => {
        if (this.props.isRHS !== isRHS) {
            return;
        }

        let insertText = '@' + mentionKey;

        // if the current text does not end with a whitespace, then insert a space
        if (this.props.value && (/[^\s]$/).test(this.props.value)) {
            insertText = ' ' + insertText;
        }

        this.addTextAtCaret(insertText, '');
    }

    recalculateSize = () => {
        // Pretty hacky way to force an AutosizeTextarea to recalculate its height if that's what
        // we're rendering as the input
        const input = this.inputRef.current;

        if (input.recalculateSize) {
            input.recalculateSize();
        }
    }

    handleEmitClearSuggestions = (delay = 0) => {
        setTimeout(() => {
            this.clear();
        }, delay);
    }

    preventSuggestionListClose = () => {
        this.preventSuggestionListCloseFlag = true;
    }

    handleFocusOut = (e) => {
        if (this.preventSuggestionListCloseFlag) {
            this.preventSuggestionListCloseFlag = false;
            return;
        }

        // Focus is switching TO e.relatedTarget, so only treat this as a blur event if we're not switching
        // between children (like from the textbox to the suggestion list)
        if (this.container.contains(e.relatedTarget)) {
            return;
        }

        if (UserAgent.isIos() && !e.relatedTarget) {
            // On Safari and iOS classic app, the autocomplete stays open
            // when you tap outside of the post textbox or search box.
            return;
        }

        if (!this.props.forceSuggestionsWhenBlur) {
            this.handleEmitClearSuggestions();
        }

        this.setState({focused: false});

        if (this.props.onBlur) {
            this.props.onBlur();
        }
    };

    handleFocusIn = (e) => {
        // Focus is switching FROM e.relatedTarget, so only treat this as a focus event if we're not switching
        // between children (like from the textbox to the suggestion list). PreventSuggestionListCloseFlag is
        // checked because if true, it means that the focusIn comes from a click in the suggestion box, an
        // option choice, so we don't want the focus event to be triggered
        if (this.container.contains(e.relatedTarget) || this.preventSuggestionListCloseFlag) {
            return;
        }

        this.setState({focused: true});

        if (this.props.openOnFocus || this.props.openWhenEmpty) {
            setTimeout(() => {
                const pretext = this.inputRef.current.getPretext();
                if (this.props.openWhenEmpty || pretext.length >= this.props.requiredCharacters) {
                    this.handlePretextChanged(pretext);
                }
            });
        }

        if (this.props.onFocus) {
            this.props.onFocus();
        }
    };

    handleChange = (value) => {
        const pretext = this.inputRef.current.getPretext();

        if (!this.composing && this.pretext !== pretext) {
            this.handlePretextChanged(pretext);
        }

        if (this.props.onChange) {
            this.props.onChange(value);
        }
    }

    handleCompositionStart = () => {
        this.composing = true;
        if (this.props.onComposition) {
            this.props.onComposition();
        }
    }

    handleCompositionUpdate = (e) => {
        if (!e.data) {
            return;
        }

        // The caret appears before the CJK character currently being composed, so re-add it to the pretext
        const pretext = this.inputRef.current.getPretext() + e.data;

        this.handlePretextChanged(pretext);
        if (this.props.onComposition) {
            this.props.onComposition();
        }
    }

    handleCompositionEnd = () => {
        this.composing = false;
        if (this.props.onComposition) {
            this.props.onComposition();
        }
    }

    addTextAtCaret = (term, matchedPretext) => {
        const caret = this.inputRef.current.getSelectionEnd();
        const text = this.inputRef.current.getValue();
        const pretext = this.inputRef.current.getPretext();

        let prefix;
        let keepPretext = false;
        if (pretext.toLowerCase().endsWith(matchedPretext.toLowerCase())) {
            prefix = pretext.substring(0, pretext.length - matchedPretext.length);
        } else {
            // the pretext has changed since we got a term to complete so see if the term still fits the pretext
            const termWithoutMatched = term.substring(matchedPretext.length);
            const overlap = SuggestionBox.findOverlap(pretext, termWithoutMatched);

            keepPretext = overlap.length === 0;
            prefix = pretext.substring(0, pretext.length - overlap.length - matchedPretext.length);
        }

        const suffix = text.substring(caret);

        let newValue;
        if (keepPretext) {
            newValue = pretext;
        } else {
            newValue = prefix + term + ' ' + suffix;
        }

        if (this.props.onChange) {
            // don't call handleChange or we'll get into an event loop
            this.props.onChange(newValue);
        }

        // set the caret position after the next rendering
        window.requestAnimationFrame(() => {
            const textbox = this.inputRef.current;
            const value = textbox.getValue();
            if (value === newValue) {
                textbox.setCaretPosition(prefix.length + term.length + 1);
            }
        });
    }

    replaceText = (term) => {
        if (this.props.onChange) {
            // don't call handleChange or we'll get into an event loop
            this.props.onChange(term);
        }
    }

    handleCompleteWord = (term, matchedPretext) => {
        if (this.props.replaceAllInputOnSelect) {
            this.replaceText(term);
        } else {
            this.addTextAtCaret(term, matchedPretext);
        }

        if (this.props.onItemSelected) {
            const items = this.state.items;
            const terms = this.state.terms;
            for (let i = 0; i < terms.length; i++) {
                if (terms[i] === term) {
                    this.props.onItemSelected(items[i]);
                    break;
                }
            }
        }

        this.clear();

        this.inputRef.current.focus();

        for (const provider of this.props.providers) {
            if (provider.handleCompleteWord) {
                provider.handleCompleteWord(term, matchedPretext, this.handlePretextChanged);
            }
        }
    }

    selectNext = () => {
        this.setSelectionByDelta(1);
    }

    selectPrevious = () => {
        this.setSelectionByDelta(-1);
    }

    setSelectionByDelta = (delta) => {
        let selectionIndex = this.state.terms.indexOf(this.state.selection);

        if (selectionIndex === -1) {
            this.setState({
                selection: '',
            });
            return;
        }

        selectionIndex += delta;

        if (selectionIndex < 0) {
            selectionIndex = 0;
        } else if (selectionIndex > this.state.terms.length - 1) {
            selectionIndex = this.state.terms.length - 1;
        }

        this.setState({
            selection: this.state.terms[selectionIndex],
        });
    }

    setSelection = (term) => {
        this.setState({
            selection: term,
        });
    }

    clear = () => {
        if (!this.state.cleared) {
            this.setState({
                cleared: true,
                matchedPretext: [],
                terms: [],
                items: [],
                components: [],
                selection: '',
            });
        }
    }

    hasSuggestions = () => {
        return this.state.items.some((item) => !item.loading);
    }

    handleKeyDown = (e) => {
        if ((this.props.openWhenEmpty || this.props.value) && this.hasSuggestions()) {
            if (Utils.isKeyPressed(e, KeyCodes.UP)) {
                this.selectPrevious();
                e.preventDefault();
            } else if (Utils.isKeyPressed(e, KeyCodes.DOWN)) {
                this.selectNext();
                e.preventDefault();
            } else if (Utils.isKeyPressed(e, KeyCodes.ENTER) || (this.props.completeOnTab && Utils.isKeyPressed(e, KeyCodes.TAB))) {
                let matchedPretext = '';
                for (let i = 0; i < this.state.terms.length; i++) {
                    if (this.state.terms[i] === this.state.selection) {
                        matchedPretext = this.state.matchedPretext[i];
                    }
                }

                // If these don't match, the user typed quickly and pressed enter before we could
                // update the pretext, so update the pretext before completing
                if (this.pretext.endsWith(matchedPretext)) {
                    this.handleCompleteWord(this.state.selection, matchedPretext);
                } else {
                    clearTimeout(this.timeoutId);
                    this.nonDebouncedPretextChanged(this.pretext, true);
                }

                if (this.props.onKeyDown) {
                    this.props.onKeyDown(e);
                }
                e.preventDefault();
            } else if (Utils.isKeyPressed(e, KeyCodes.ESCAPE)) {
                this.clear();
                this.setState({presentationType: 'text'});
                e.preventDefault();
                e.stopPropagation();
            } else if (this.props.onKeyDown) {
                this.props.onKeyDown(e);
            }
        } else if (this.props.onKeyDown) {
            this.props.onKeyDown(e);
        }
    }

    handleReceivedSuggestions = (suggestions) => {
        const newComponents = [];
        const newPretext = [];
        if (this.props.onSuggestionsReceived) {
            this.props.onSuggestionsReceived(suggestions);
        }

        for (let i = 0; i < suggestions.terms.length; i++) {
            newComponents.push(suggestions.component);
            newPretext.push(suggestions.matchedPretext);
        }
        const terms = suggestions.terms;
        const items = suggestions.items;
        let selection = this.state.selection;
        if (terms.length > 0) {
            // if the current selection is no longer in the map, select the first term in the list
            if (!this.state.selection || terms.indexOf(this.state.selection) === -1) {
                selection = terms[0];
            }
        } else if (this.state.selection) {
            selection = '';
        }

        this.setState({
            cleared: false,
            selection,
            terms,
            items,
            components: newComponents,
            matchedPretext: newPretext,
        });

        return {selection, matchedPretext: suggestions.matchedPretext};
    }

    handleReceivedSuggestionsAndComplete = (suggestions) => {
        const {selection, matchedPretext} = this.handleReceivedSuggestions(suggestions);

        if (selection) {
            this.handleCompleteWord(selection, matchedPretext);
        }
    }

    nonDebouncedPretextChanged = (pretext, complete = false) => {
        this.pretext = pretext;
        let handled = false;
        let callback = this.handleReceivedSuggestions;
        if (complete) {
            callback = this.handleReceivedSuggestionsAndComplete;
        }
        for (const provider of this.props.providers) {
            handled = provider.handlePretextChanged(pretext, callback) || handled;

            if (handled) {
                this.setState({
                    presentationType: provider.presentationType(),
                    allowDividers: provider.allowDividers(),
                });

                break;
            }
        }
        if (!handled) {
            this.clear();
        }
    }

    debouncedPretextChanged = (pretext) => {
        clearTimeout(this.timeoutId);
        this.timeoutId = setTimeout(() => this.nonDebouncedPretextChanged(pretext), Constants.SEARCH_TIMEOUT_MILLISECONDS);
    };

    handlePretextChanged = (pretext) => {
        this.pretext = pretext;
        this.debouncedPretextChanged(pretext);
    }

    blur = () => {
        this.inputRef.current.blur();
    }

    focus = () => {
        const input = this.inputRef.current;
        if (input) {
            input.focus();

            this.handleChange(this.getValue());
        }
    }

    // terrible hack to play nice with textbox.jsx - should be solved differently.
    getValue = () => {
        return this.inputRef.current.getValue();
    }

    getClientHeight = () => {
        return this.inputRef.current.getClientHeight();
    }

    setContainerRef = (container) => {
        // Attach/detach event listeners that aren't supported by React
        if (this.container) {
            this.container.removeEventListener('focusin', this.handleFocusIn);
            this.container.removeEventListener('focusout', this.handleFocusOut);
        }

        if (container) {
            container.addEventListener('focusin', this.handleFocusIn);
            container.addEventListener('focusout', this.handleFocusOut);
        }

        // Save ref
        this.container = container;
    };

    render() {
        const {
            listComponent,
            dateComponent,
            listStyle,
            renderNoResults,
<<<<<<< HEAD
            renderTaggedInput,
=======
            suppressLoadingSpinner,
>>>>>>> 793762b5
            ...props
        } = this.props;

        const renderDividers = this.props.renderDividers && this.state.allowDividers;

        // Don't pass props used by SuggestionBox
        Reflect.deleteProperty(props, 'providers');
        Reflect.deleteProperty(props, 'onChange'); // We use onInput instead of onChange on the actual input
        Reflect.deleteProperty(props, 'onComposition');
        Reflect.deleteProperty(props, 'onItemSelected');
        Reflect.deleteProperty(props, 'completeOnTab');
        Reflect.deleteProperty(props, 'isRHS');
        Reflect.deleteProperty(props, 'requiredCharacters');
        Reflect.deleteProperty(props, 'openOnFocus');
        Reflect.deleteProperty(props, 'openWhenEmpty');
        Reflect.deleteProperty(props, 'onFocus');
        Reflect.deleteProperty(props, 'onBlur');
        Reflect.deleteProperty(props, 'containerClass');
        Reflect.deleteProperty(props, 'replaceAllInputOnSelect');
        Reflect.deleteProperty(props, 'renderDividers');
        Reflect.deleteProperty(props, 'contextId');
        Reflect.deleteProperty(props, 'listenForMentionKeyClick');
        Reflect.deleteProperty(props, 'wrapperHeight');
        Reflect.deleteProperty(props, 'forceSuggestionsWhenBlur');
        Reflect.deleteProperty(props, 'onSuggestionsReceived');

        // This needs to be upper case so React doesn't think it's an html tag
        const SuggestionListComponent = listComponent;
        const SuggestionDateComponent = dateComponent;

        return (
            <div
                ref={this.setContainerRef}
                className={this.props.containerClass}
            >
                <div
                    ref={this.suggestionReadOut}
                    aria-live='polite'
                    role='alert'
                    className='sr-only'
                />
                {renderTaggedInput ?
                    <SearchSuggestionTaggedInput
                        ref={this.inputRef}
                        autoComplete='off'
                        {...props}
                        onInput={this.handleChange}
                        onCompositionStart={this.handleCompositionStart}
                        onCompositionUpdate={this.handleCompositionUpdate}
                        onCompositionEnd={this.handleCompositionEnd}
                        onKeyDown={this.handleKeyDown}
                        pretext={this.pretext}
                        onFocus={this.focus}
                    /> :
                    <SearchSuggestionInput
                        ref={this.inputRef}
                        autoComplete='off'
                        {...props}
                        onInput={this.handleChange}
                        onCompositionStart={this.handleCompositionStart}
                        onCompositionUpdate={this.handleCompositionUpdate}
                        onCompositionEnd={this.handleCompositionEnd}
                        onKeyDown={this.handleKeyDown}
                    />}
                {(this.props.openWhenEmpty || this.props.value.length >= this.props.requiredCharacters) && this.state.presentationType === 'text' &&
                    <div style={{width: this.state.width}}>
                        <SuggestionListComponent
                            ariaLiveRef={this.suggestionReadOut}
                            open={this.state.focused || this.props.forceSuggestionsWhenBlur}
                            pretext={this.pretext}
                            location={listStyle}
                            renderDividers={renderDividers}
                            renderNoResults={renderNoResults}
                            onCompleteWord={this.handleCompleteWord}
                            preventClose={this.preventSuggestionListClose}
                            onItemHover={this.setSelection}
                            cleared={this.state.cleared}
                            matchedPretext={this.state.matchedPretext}
                            items={this.state.items}
                            terms={this.state.terms}
                            selection={this.state.selection}
                            components={this.state.components}
                            wrapperHeight={this.props.wrapperHeight}
                            inputRef={this.inputRef}
                            onLoseVisibility={this.blur}
                            suppressLoadingSpinner={suppressLoadingSpinner}
                        />
                    </div>
                }
                {(this.props.openWhenEmpty || this.props.value.length >= this.props.requiredCharacters) && this.state.presentationType === 'date' &&
                    <SuggestionDateComponent
                        items={this.state.items}
                        terms={this.state.terms}
                        components={this.state.components}
                        matchedPretext={this.state.matchedPretext}
                        onCompleteWord={this.handleCompleteWord}
                    />
                }
            </div>
        );
    }

    // Finds the longest substring that's at both the end of b and the start of a. For example,
    // if a = "firepit" and b = "pitbull", findOverlap would return "pit".
    static findOverlap(a, b) {
        const aLower = a.toLowerCase();
        const bLower = b.toLowerCase();

        for (let i = bLower.length; i > 0; i--) {
            const substring = bLower.substring(0, i);

            if (aLower.endsWith(substring)) {
                return substring;
            }
        }

        return '';
    }
}<|MERGE_RESOLUTION|>--- conflicted
+++ resolved
@@ -658,11 +658,8 @@
             dateComponent,
             listStyle,
             renderNoResults,
-<<<<<<< HEAD
             renderTaggedInput,
-=======
             suppressLoadingSpinner,
->>>>>>> 793762b5
             ...props
         } = this.props;
 
