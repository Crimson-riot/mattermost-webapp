--- conflicted
+++ resolved
@@ -146,15 +146,14 @@
         suppressLoadingSpinner: PropTypes.bool,
 
         /**
-<<<<<<< HEAD
          * Define whether or not to render the tagged input
          */
         renderTaggedInput: PropTypes.bool,
-=======
+      
+        /** 
          * To show suggestions even when focus is lost
          */
         forceSuggestionsWhenBlur: PropTypes.bool,
->>>>>>> db9d6722
     }
 
     static defaultProps = {
