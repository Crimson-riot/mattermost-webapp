// Jest Snapshot v1, https://goo.gl/fbAQLP

exports[`components/next_steps_view should match snapshot 1`] = `
<section
  className="app__content NextStepsView"
  id="app-content"
>
  <div
    className="NextStepsView__viewWrapper NextStepsView__mainView"
  >
    <header
      className="NextStepsView__header"
    >
      <div
        className="NextStepsView__header-headerText"
      >
        <h1
          className="NextStepsView__header-headerTopText"
        >
          <FormattedMessage
            defaultMessage="Welcome to Mattermost"
            id="next_steps_view.welcomeToMattermost"
            values={Object {}}
          />
        </h1>
        <h2
          className="NextStepsView__header-headerBottomText"
        >
          <FormattedMessage
            defaultMessage="Here are some recommended next steps to help you get started"
            id="next_steps_view.hereAreSomeNextSteps"
            values={Object {}}
          />
        </h2>
      </div>
      <div
        className="NextStepsView__header-logo"
      >
        <img
          src={null}
        />
      </div>
    </header>
    <div
      className="NextStepsView__body"
    >
      <div
        className="NextStepsView__body-main"
      >
        <Accordion
<<<<<<< HEAD
          defaultExpandedKey="complete_profile"
=======
          defaultExpandedKey="step_1"
>>>>>>> 79ebba24
        >
          <Component />
        </Accordion>
        <div
          className="NextStepsView__skipGettingStarted"
        >
          <button
<<<<<<< HEAD
=======
            className="NextStepsView__button tertiary"
>>>>>>> 79ebba24
            onClick={[Function]}
          >
            <FormattedMessage
              defaultMessage="Skip Getting Started"
              id="next_steps_view.skipGettingStarted"
              values={Object {}}
            />
          </button>
        </div>
      </div>
      <div
        className="NextStepsView__body-graphic"
      />
    </div>
  </div>
  <div
    className="NextStepsView__viewWrapper NextStepsView__transitionView"
    onTransitionEnd={[Function]}
  >
    <div
      className="NextStepsView__transitionBody"
    >
      <img
        src={null}
      />
      <h1
        className="NextStepsView__transitionTopText"
      >
        <FormattedMessage
          defaultMessage="Nicely done! You’re all set."
          id="next_steps_view.nicelyDone"
          values={Object {}}
        />
      </h1>
      <h2
        className="NextStepsView__transitionBottomText"
      >
        <img
          src={null}
        />
        <FormattedMessage
          defaultMessage="One moment"
          id="next_steps_view.oneMoment"
          values={Object {}}
        />
      </h2>
    </div>
  </div>
  <NextStepsTips
    animating={false}
    showFinalScreen={false}
    stopAnimating={[Function]}
  />
</section>
`;<|MERGE_RESOLUTION|>--- conflicted
+++ resolved
@@ -48,11 +48,7 @@
         className="NextStepsView__body-main"
       >
         <Accordion
-<<<<<<< HEAD
-          defaultExpandedKey="complete_profile"
-=======
           defaultExpandedKey="step_1"
->>>>>>> 79ebba24
         >
           <Component />
         </Accordion>
@@ -60,10 +56,7 @@
           className="NextStepsView__skipGettingStarted"
         >
           <button
-<<<<<<< HEAD
-=======
             className="NextStepsView__button tertiary"
->>>>>>> 79ebba24
             onClick={[Function]}
           >
             <FormattedMessage
