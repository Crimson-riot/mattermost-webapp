// Copyright (c) 2015-present Mattermost, Inc. All Rights Reserved.
// See LICENSE.txt for license information.

import React from 'react';
import PropTypes from 'prop-types';
<<<<<<< HEAD
import {FormattedHTMLMessage, FormattedMessage} from 'react-intl';
=======
import {FormattedHTMLMessage, FormattedMessage, injectIntl, intlShape} from 'react-intl';
>>>>>>> 0493d8a9

import Constants from 'utils/constants.jsx';
import * as Utils from 'utils/utils.jsx';
import {saveConfig} from 'actions/admin_actions.jsx';

import AdminSettings from '../admin_settings.jsx';
import BooleanSetting from '../boolean_setting.jsx';
import ColorSetting from '../color_setting.jsx';
import DropdownSetting from '../dropdown_setting.jsx';
import PostEditSetting from '../post_edit_setting.jsx';
import RadioSetting from '../radio_setting.jsx';
import SettingsGroup from '../settings_group.jsx';
import TextSetting from '../text_setting.jsx';

import {rolesFromMapping, mappingValueFromRoles} from 'utils/policy_roles_adapter';

import LoadingScreen from 'components/loading_screen.jsx';

export class PolicySettings extends AdminSettings {
    static propTypes = {
        intl: intlShape.isRequired,
        roles: PropTypes.object.isRequired,
        actions: PropTypes.shape({
            loadRolesIfNeeded: PropTypes.func.isRequired,
            editRole: PropTypes.func.isRequired,
        }).isRequired,
    };

    constructor(props) {
        super(props);

        this.roleBasedPolicies = {
            allowEditPost: '',
            restrictPostDelete: '',
            restrictTeamInvite: '',
            restrictPublicChannelCreation: '',
            restrictPrivateChannelCreation: '',
            restrictPublicChannelManagement: '',
            restrictPrivateChannelManagement: '',
            restrictPublicChannelDeletion: '',
            restrictPrivateChannelDeletion: '',
            restrictPrivateChannelManageMembers: '',
        };

        this.state = {
            ...this.state, // Brings the state in from the parent class.
            ...this.roleBasedPolicies,
            loaded: false,
            edited: {},
        };
    }
    loadPoliciesIntoState(props) {
        const {roles} = props;

        Object.entries(this.roleBasedPolicies).forEach(([key]) => {
            this.roleBasedPolicies[key] = mappingValueFromRoles(key, roles);
        });

        // Adjustment to allowEditPost policy because the roles mapping is the same for 'always' and 'time_limit'
        if (this.roleBasedPolicies.allowEditPost === Constants.ALLOW_EDIT_POST_ALWAYS && this.state.postEditTimeLimit) {
            this.roleBasedPolicies.allowEditPost = Constants.ALLOW_EDIT_POST_TIME_LIMIT;
        }

        this.setState({...this.roleBasedPolicies, loaded: true});
    }

    componentWillMount() {
        this.props.actions.loadRolesIfNeeded(['channel_user', 'team_user', 'channel_admin', 'team_admin', 'system_admin']);
        if (this.props.roles.system_user &&
            this.props.roles.system_admin &&
            this.props.roles.team_user &&
            this.props.roles.team_admin &&
            this.props.roles.channel_user &&
            this.props.roles.channel_admin) {
            this.loadPoliciesIntoState(this.props);
        }
    }

    componentWillReceiveProps(nextProps) {
        if (!this.state.loaded &&
            nextProps.roles.system_user &&
            nextProps.roles.system_admin &&
            nextProps.roles.team_user &&
            nextProps.roles.team_admin &&
            nextProps.roles.channel_user &&
            nextProps.roles.channel_admin) {
            this.loadPoliciesIntoState(nextProps);
        }
<<<<<<< HEAD
=======
    }

    handleChange = (id, value) => {
        this.setState({
            saveNeeded: true,
            [id]: value,
            edited: {...this.state.edited, [id]: this.props.intl.formatMessage({id: 'admin.field_names.' + id, defaultMessage: id})},
        });

        this.props.setNavigationBlocked(true);
>>>>>>> 0493d8a9
    }

    handleSubmit = async (e) => {
        e.preventDefault();

        this.setState({
            saving: true,
            serverError: null,
        });

        const stateForAdapter = {...this.state};
        if (this.state.allowEditPost === Constants.ALLOW_EDIT_POST_TIME_LIMIT) {
            stateForAdapter.allowEditPost = Constants.ALLOW_EDIT_POST_ALWAYS;
        } else {
            // Clear the value if it's not being used in combination with the radio
            // post time limit radio button. Clearing this is required to derive the
            // correct policy.
            this.setState({postEditTimeLimit: null});
        }

        const updatedRoles = rolesFromMapping(stateForAdapter, this.props.roles);
        let success = true;

        await Promise.all(Object.values(updatedRoles).map(async (item) => {
            try {
                await this.props.actions.editRole(item);
            } catch (err) {
                success = false;
                this.setState({
                    saving: false,
                    serverError: err.message,
                });
            }
        }));

        if (success) {
            const configFieldEdited = (
                this.state.edited.postEditTimeLimit ||
                this.state.edited.enableBanner ||
                this.state.edited.bannerText ||
                this.state.edited.bannerColor ||
                this.state.edited.bannerTextColor ||
                this.state.edited.allowBannerDismissal
            );

            if (configFieldEdited) {
                this.doSubmit(() => {
                    if (!this.state.serverError) {
                        this.setState({edited: {}});
                    }
                });
            } else {
                this.setState({
                    saving: false,
                    saveNeeded: false,
                    serverError: null,
                    edited: {},
                });
                this.props.setNavigationBlocked(false);
            }
        }
    };

    doSubmit = (callback) => {
        this.setState({
            saving: true,
            serverError: null,
        });

        // clone config so that we aren't modifying data in the stores
        let config = JSON.parse(JSON.stringify(this.props.config));
        config = this.getConfigFromState(config);

        saveConfig(
            config,
            (savedConfig) => {
                this.setState(this.getStateFromConfig(savedConfig));

                this.setState({
                    saveNeeded: false,
                    saving: false,
                });

                this.props.setNavigationBlocked(false);

                if (callback) {
                    callback();
                }

                if (this.handleSaved) {
                    this.handleSaved(config);
                }
            },
            (err) => {
                let errMessage = err.message;
                if (err.id === 'ent.cluster.save_config.error') {
                    errMessage = (
                        <FormattedMessage
                            id='ent.cluster.save_config_with_roles.error'
                            defaultMessage='The following configuration settings cannot be saved when High Availability is enabled and the System Console is in read-only mode: {keys}.'
                            values={{
                                keys: [
                                    this.state.edited.postEditTimeLimit,
                                    this.state.edited.enableBanner,
                                    this.state.edited.bannerText,
                                    this.state.edited.bannerColor,
                                    this.state.edited.bannerTextColor,
                                    this.state.edited.AllowBannerDismissal,
                                ].filter((v) => v).join(', '),
                            }}
                        />
                    );
                }

                this.setState({
                    saving: false,
                    serverError: errMessage,
                });

                if (callback) {
                    callback();
                }

                if (this.handleSaved) {
                    this.handleSaved(config);
                }
            }
        );
    };

    getConfigFromState = (config) => {
        config.ServiceSettings.PostEditTimeLimit = this.state.postEditTimeLimit ? this.parseIntNonZero(this.state.postEditTimeLimit, Constants.UNSET_POST_EDIT_TIME_LIMIT) : Constants.UNSET_POST_EDIT_TIME_LIMIT;
        config.AnnouncementSettings.EnableBanner = this.state.enableBanner;
        config.AnnouncementSettings.BannerText = this.state.bannerText;
        config.AnnouncementSettings.BannerColor = this.state.bannerColor;
        config.AnnouncementSettings.BannerTextColor = this.state.bannerTextColor;
        config.AnnouncementSettings.AllowBannerDismissal = this.state.allowBannerDismissal;
        return config;
    };

    getStateFromConfig(config) {
        return {
            postEditTimeLimit: config.ServiceSettings.PostEditTimeLimit === Constants.UNSET_POST_EDIT_TIME_LIMIT ? null : config.ServiceSettings.PostEditTimeLimit,
            enableBanner: config.AnnouncementSettings.EnableBanner,
            bannerText: config.AnnouncementSettings.BannerText,
            bannerColor: config.AnnouncementSettings.BannerColor,
            bannerTextColor: config.AnnouncementSettings.BannerTextColor,
            allowBannerDismissal: config.AnnouncementSettings.AllowBannerDismissal,
        };
    }

    renderTitle() {
        return (
            <FormattedMessage
                id='admin.general.policy'
                defaultMessage='Policy'
            />
        );
    }

    renderSettings = () => {
        if (!this.state.loaded) {
            return <LoadingScreen/>;
        }
        return (
            <SettingsGroup>
                <DropdownSetting
                    id='restrictTeamInvite'
                    values={[
                        {value: Constants.PERMISSIONS_ALL, text: Utils.localizeMessage('admin.general.policy.permissionsAll', 'All team members')},
                        {value: Constants.PERMISSIONS_TEAM_ADMIN, text: Utils.localizeMessage('admin.general.policy.permissionsAdmin', 'Team and System Admins')},
                        {value: Constants.PERMISSIONS_SYSTEM_ADMIN, text: Utils.localizeMessage('admin.general.policy.permissionsSystemAdmin', 'System Admins')},
                    ]}
                    label={
                        <FormattedMessage
                            id='admin.general.policy.teamInviteTitle'
                            defaultMessage='Enable sending team invites from:'
                        />
                    }
                    value={this.state.restrictTeamInvite}
                    onChange={this.handleChange}
                    helpText={
                        <FormattedHTMLMessage
                            id='admin.general.policy.teamInviteDescription'
                            defaultMessage='Set policy on who can invite others to a team using <b>Send Email Invite</b> to invite new users by email, or the <b>Get Team Invite Link</b> and <b>Add Members to Team</b> options from the Main Menu. If <b>Get Team Invite Link</b> is used to share a link, you can expire the invite code from <b>Team Settings</b> > <b>Invite Code</b> after the desired users join the team.'
                        />
                    }
                />
                <DropdownSetting
                    id='restrictPublicChannelCreation'
                    values={[
                        {value: Constants.PERMISSIONS_ALL, text: Utils.localizeMessage('admin.general.policy.permissionsAll', 'All team members')},
                        {value: Constants.PERMISSIONS_TEAM_ADMIN, text: Utils.localizeMessage('admin.general.policy.permissionsAdmin', 'Team and System Admins')},
                        {value: Constants.PERMISSIONS_SYSTEM_ADMIN, text: Utils.localizeMessage('admin.general.policy.permissionsSystemAdmin', 'System Admins')},
                    ]}
                    label={
                        <FormattedMessage
                            id='admin.general.policy.restrictPublicChannelCreationTitle'
                            defaultMessage='Enable public channel creation for:'
                        />
                    }
                    value={this.state.restrictPublicChannelCreation}
                    onChange={this.handleChange}
                    helpText={
                        <FormattedMessage
                            id='admin.general.policy.restrictPublicChannelCreationDescription'
                            defaultMessage='Set policy on who can create public channels.'
                        />
                    }
                />
                <DropdownSetting
                    id='restrictPublicChannelManagement'
                    values={[
                        {value: Constants.PERMISSIONS_ALL, text: Utils.localizeMessage('admin.general.policy.permissionsAllChannel', 'All channel members')},
                        {value: Constants.PERMISSIONS_CHANNEL_ADMIN, text: Utils.localizeMessage('admin.general.policy.permissionsChannelAdmin', 'Channel, Team and System Admins')},
                        {value: Constants.PERMISSIONS_TEAM_ADMIN, text: Utils.localizeMessage('admin.general.policy.permissionsAdmin', 'Team and System Admins')},
                        {value: Constants.PERMISSIONS_SYSTEM_ADMIN, text: Utils.localizeMessage('admin.general.policy.permissionsSystemAdmin', 'System Admins')},
                    ]}
                    label={
                        <FormattedMessage
                            id='admin.general.policy.restrictPublicChannelManagementTitle'
                            defaultMessage='Enable public channel renaming for:'
                        />
                    }
                    value={this.state.restrictPublicChannelManagement}
                    onChange={this.handleChange}
                    helpText={
                        <FormattedMessage
                            id='admin.general.policy.restrictPublicChannelManagementDescription'
                            defaultMessage='Set policy on who can rename and set the header or purpose for public channels.'
                        />
                    }
                />
                <DropdownSetting
                    id='restrictPublicChannelDeletion'
                    values={[
                        {value: Constants.PERMISSIONS_ALL, text: Utils.localizeMessage('admin.general.policy.permissionsAllChannel', 'All channel members')},
                        {value: Constants.PERMISSIONS_CHANNEL_ADMIN, text: Utils.localizeMessage('admin.general.policy.permissionsChannelAdmin', 'Channel, Team and System Admins')},
                        {value: Constants.PERMISSIONS_TEAM_ADMIN, text: Utils.localizeMessage('admin.general.policy.permissionsAdmin', 'Team and System Admins')},
                        {value: Constants.PERMISSIONS_SYSTEM_ADMIN, text: Utils.localizeMessage('admin.general.policy.permissionsSystemAdmin', 'System Admins')},
                    ]}
                    label={
                        <FormattedMessage
                            id='admin.general.policy.restrictPublicChannelDeletionTitle'
                            defaultMessage='Enable public channel deletion for:'
                        />
                    }
                    value={this.state.restrictPublicChannelDeletion}
                    onChange={this.handleChange}
                    helpText={
                        <FormattedMessage
                            id='admin.general.policy.restrictPublicChannelDeletionDescription'
                            defaultMessage='Set policy on who can delete public channels. Deleted channels can be recovered from the database using a {commandLineToolLink}.'
                            values={{
                                commandLineToolLink: (
                                    <a
                                        href='https://docs.mattermost.com/administration/command-line-tools.html'
                                        target='_blank'
                                        rel='noopener noreferrer'
                                    >
                                        <FormattedMessage
                                            id='admin.general.policy.restrictPublicChannelDeletionCommandLineToolLink'
                                            defaultMessage='command line tool'
                                        />
                                    </a>
                                ),
                            }}
                        />
                    }
                />
                <DropdownSetting
                    id='restrictPrivateChannelCreation'
                    values={[
                        {value: Constants.PERMISSIONS_ALL, text: Utils.localizeMessage('admin.general.policy.permissionsAll', 'All team members')},
                        {value: Constants.PERMISSIONS_TEAM_ADMIN, text: Utils.localizeMessage('admin.general.policy.permissionsAdmin', 'Team and System Admins')},
                        {value: Constants.PERMISSIONS_SYSTEM_ADMIN, text: Utils.localizeMessage('admin.general.policy.permissionsSystemAdmin', 'System Admins')},
                    ]}
                    label={
                        <FormattedMessage
                            id='admin.general.policy.restrictPrivateChannelCreationTitle'
                            defaultMessage='Enable private channel creation for:'
                        />
                    }
                    value={this.state.restrictPrivateChannelCreation}
                    onChange={this.handleChange}
                    helpText={
                        <FormattedMessage
                            id='admin.general.policy.restrictPrivateChannelCreationDescription'
                            defaultMessage='Set policy on who can create private channels.'
                        />
                    }
                />
                <DropdownSetting
                    id='restrictPrivateChannelManagement'
                    values={[
                        {value: Constants.PERMISSIONS_ALL, text: Utils.localizeMessage('admin.general.policy.permissionsAllChannel', 'All channel members')},
                        {value: Constants.PERMISSIONS_CHANNEL_ADMIN, text: Utils.localizeMessage('admin.general.policy.permissionsChannelAdmin', 'Channel, Team and System Admins')},
                        {value: Constants.PERMISSIONS_TEAM_ADMIN, text: Utils.localizeMessage('admin.general.policy.permissionsAdmin', 'Team and System Admins')},
                        {value: Constants.PERMISSIONS_SYSTEM_ADMIN, text: Utils.localizeMessage('admin.general.policy.permissionsSystemAdmin', 'System Admins')},
                    ]}
                    label={
                        <FormattedMessage
                            id='admin.general.policy.restrictPrivateChannelManagementTitle'
                            defaultMessage='Enable private channel renaming for:'
                        />
                    }
                    value={this.state.restrictPrivateChannelManagement}
                    onChange={this.handleChange}
                    helpText={
                        <FormattedMessage
                            id='admin.general.policy.restrictPrivateChannelManagementDescription'
                            defaultMessage='Set policy on who can rename and set the header or purpose for private channels.'
                        />
                    }
                />
                <DropdownSetting
                    id='restrictPrivateChannelManageMembers'
                    values={[
                        {value: Constants.PERMISSIONS_ALL, text: Utils.localizeMessage('admin.general.policy.permissionsAllChannel', 'All channel members')},
                        {value: Constants.PERMISSIONS_CHANNEL_ADMIN, text: Utils.localizeMessage('admin.general.policy.permissionsChannelAdmin', 'Channel, Team and System Admins')},
                        {value: Constants.PERMISSIONS_TEAM_ADMIN, text: Utils.localizeMessage('admin.general.policy.permissionsAdmin', 'Team and System Admins')},
                        {value: Constants.PERMISSIONS_SYSTEM_ADMIN, text: Utils.localizeMessage('admin.general.policy.permissionsSystemAdmin', 'System Admins')},
                    ]}
                    label={
                        <FormattedMessage
                            id='admin.general.policy.restrictPrivateChannelManageMembersTitle'
                            defaultMessage='Enable managing of private group members for:'
                        />
                    }
                    value={this.state.restrictPrivateChannelManageMembers}
                    onChange={this.handleChange}
                    helpText={
                        <FormattedMessage
                            id='admin.general.policy.restrictPrivateChannelManageMembersDescription'
                            defaultMessage='Set policy on who can add and remove members from private groups.'
                        />
                    }
                />
                <DropdownSetting
                    id='restrictPrivateChannelDeletion'
                    values={[
                        {value: Constants.PERMISSIONS_ALL, text: Utils.localizeMessage('admin.general.policy.permissionsAllChannel', 'All channel members')},
                        {value: Constants.PERMISSIONS_CHANNEL_ADMIN, text: Utils.localizeMessage('admin.general.policy.permissionsChannelAdmin', 'Channel, Team and System Admins')},
                        {value: Constants.PERMISSIONS_TEAM_ADMIN, text: Utils.localizeMessage('admin.general.policy.permissionsAdmin', 'Team and System Admins')},
                        {value: Constants.PERMISSIONS_SYSTEM_ADMIN, text: Utils.localizeMessage('admin.general.policy.permissionsSystemAdmin', 'System Admins')},
                    ]}
                    label={
                        <FormattedMessage
                            id='admin.general.policy.restrictPrivateChannelDeletionTitle'
                            defaultMessage='Enable private channel deletion for:'
                        />
                    }
                    value={this.state.restrictPrivateChannelDeletion}
                    onChange={this.handleChange}
                    helpText={
                        <FormattedMessage
                            id='admin.general.policy.restrictPrivateChannelDeletionDescription'
                            defaultMessage='Set policy on who can delete private channels. Deleted channels can be recovered from the database using a {commandLineToolLink}.'
                            values={{
                                commandLineToolLink: (
                                    <a
                                        href='https://docs.mattermost.com/administration/command-line-tools.html'
                                        target='_blank'
                                        rel='noopener noreferrer'
                                    >
                                        <FormattedMessage
                                            id='admin.general.policy.restrictPrivateChannelDeletionCommandLineToolLink'
                                            defaultMessage='command line tool'
                                        />
                                    </a>
                                ),
                            }}
                        />
                    }
                />
                <RadioSetting
                    id='restrictPostDelete'
                    values={[
                        {value: Constants.PERMISSIONS_DELETE_POST_ALL, text: Utils.localizeMessage('admin.general.policy.permissionsDeletePostAll', 'Message authors can delete their own messages, and Administrators can delete any message')},
                        {value: Constants.PERMISSIONS_DELETE_POST_TEAM_ADMIN, text: Utils.localizeMessage('admin.general.policy.permissionsDeletePostAdmin', 'Team Admins and System Admins')},
                        {value: Constants.PERMISSIONS_DELETE_POST_SYSTEM_ADMIN, text: Utils.localizeMessage('admin.general.policy.permissionsDeletePostSystemAdmin', 'System Admins')},
                    ]}
                    label={
                        <FormattedMessage
                            id='admin.general.policy.restrictPostDeleteTitle'
                            defaultMessage='Allow which users to delete messages:'
                        />
                    }
                    value={this.state.restrictPostDelete}
                    onChange={this.handleChange}
                    helpText={
                        <FormattedHTMLMessage
                            id='admin.general.policy.restrictPostDeleteDescription'
                            defaultMessage='Set policy on who has permission to delete messages.'
                        />
                    }
                />
                <PostEditSetting
                    id='allowEditPost'
                    timeLimitId='postEditTimeLimit'
                    label={
                        <FormattedMessage
                            id='admin.general.policy.allowEditPostTitle'
                            defaultMessage='Allow users to edit their messages:'
                        />
                    }
                    value={this.state.allowEditPost}
                    timeLimitValue={this.state.postEditTimeLimit}
                    onChange={this.handleChange}
                    helpText={
                        <FormattedHTMLMessage
                            id='admin.general.policy.allowEditPostDescription'
                            defaultMessage='Set policy on the length of time authors have to edit their messages after posting.'
                        />
                    }
                />
                <BooleanSetting
                    id='enableBanner'
                    label={
                        <FormattedMessage
                            id='admin.general.policy.enableBannerTitle'
                            defaultMessage='Enable Announcement Banner:'
                        />
                    }
                    helpText={
                        <FormattedMessage
                            id='admin.general.policy.enableBannerDesc'
                            defaultMessage='Enable an announcement banner across all teams.'
                        />
                    }
                    value={this.state.enableBanner}
                    onChange={this.handleChange}
                />
                <TextSetting
                    id='bannerText'
                    label={
                        <FormattedMessage
                            id='admin.general.policy.bannerTextTitle'
                            defaultMessage='Banner Text:'
                        />
                    }
                    helpText={
                        <FormattedMessage
                            id='admin.general.policy.bannerTextDesc'
                            defaultMessage='Text that will appear in the announcement banner.'
                        />
                    }
                    value={this.state.bannerText}
                    onChange={this.handleChange}
                    disabled={!this.state.enableBanner}
                />
                <ColorSetting
                    id='bannerColor'
                    label={
                        <FormattedMessage
                            id='admin.general.policy.bannerColorTitle'
                            defaultMessage='Banner Color:'
                        />
                    }
                    value={this.state.bannerColor}
                    onChange={this.handleChange}
                    disabled={!this.state.enableBanner}
                />
                <ColorSetting
                    id='bannerTextColor'
                    label={
                        <FormattedMessage
                            id='admin.general.policy.bannerTextColorTitle'
                            defaultMessage='Banner Text Color:'
                        />
                    }
                    value={this.state.bannerTextColor}
                    onChange={this.handleChange}
                    disabled={!this.state.enableBanner}
                />
                <BooleanSetting
                    id='allowBannerDismissal'
                    label={
                        <FormattedMessage
                            id='admin.general.policy.allowBannerDismissalTitle'
                            defaultMessage='Allow Banner Dismissal:'
                        />
                    }
                    helpText={
                        <FormattedMessage
                            id='admin.general.policy.allowBannerDismissalDesc'
                            defaultMessage='When true, users can dismiss the banner until its next update. When false, the banner is permanently visible until it is turned off by the System Admin.'
                        />
                    }
                    value={this.state.allowBannerDismissal}
                    onChange={this.handleChange}
                    disabled={!this.state.enableBanner}
                />
            </SettingsGroup>
        );
    };
}

export default injectIntl(PolicySettings);<|MERGE_RESOLUTION|>--- conflicted
+++ resolved
@@ -3,11 +3,7 @@
 
 import React from 'react';
 import PropTypes from 'prop-types';
-<<<<<<< HEAD
-import {FormattedHTMLMessage, FormattedMessage} from 'react-intl';
-=======
 import {FormattedHTMLMessage, FormattedMessage, injectIntl, intlShape} from 'react-intl';
->>>>>>> 0493d8a9
 
 import Constants from 'utils/constants.jsx';
 import * as Utils from 'utils/utils.jsx';
@@ -96,8 +92,6 @@
             nextProps.roles.channel_admin) {
             this.loadPoliciesIntoState(nextProps);
         }
-<<<<<<< HEAD
-=======
     }
 
     handleChange = (id, value) => {
@@ -108,7 +102,6 @@
         });
 
         this.props.setNavigationBlocked(true);
->>>>>>> 0493d8a9
     }
 
     handleSubmit = async (e) => {
