--- conflicted
+++ resolved
@@ -42,15 +42,7 @@
         openInChannel,
         copyLink,
     },
-<<<<<<< HEAD
     children,
-=======
-    children = (
-        <Button>
-            <i className='icon icon-dots-vertical'/>
-        </Button>
-    ),
->>>>>>> f66ce40e
 }: PropsWithChildren<Props>) {
     const {formatMessage} = useIntl();
 
