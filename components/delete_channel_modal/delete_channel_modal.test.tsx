--- conflicted
+++ resolved
@@ -27,10 +27,6 @@
         extra_update_at: 1508265709628,
         creator_id: 'zaktnt8bpbgu8mb6ez9k64r7sa',
         scheme_id: '',
-<<<<<<< HEAD
-        props: {} as Record<string, any>,
-=======
->>>>>>> 526eb8e6
         group_constrained: false,
     };
 
