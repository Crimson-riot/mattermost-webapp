// Copyright (c) 2015-present Mattermost, Inc. All Rights Reserved.
// See LICENSE.txt for license information.

import React, {useState, useEffect} from 'react';
import classNames from 'classnames';

import './card.scss';

export default function CardBody(props: {expanded?: boolean; children: React.ReactNode}) {
    const [height, setHeight] = useState(0);
    const [expanding, setExpanding] = useState(false);
    const [expanded, setExpanded] = useState(false);

    const stopExpanding = () => setExpanding(false);

<<<<<<< HEAD
    constructor(props: Props) {
        super(props);

        this.card = React.createRef();
    }

    componentDidMount() {
        window.addEventListener('resize', this.setInitialHeight);

        this.setInitialHeight();
    }

    componentWillUnmount() {
        window.removeEventListener('resize', this.setInitialHeight);
    }

    setInitialHeight = () => {
        if (this.card.current && this.props.expanded) {
            this.card.current.style.height = `${this.card.current.scrollHeight}px`;
=======
    const card = (node: HTMLDivElement) => {
        if (node && node.children) {
            setHeight(Array.from(node.children).map((child) => child.scrollHeight).reduce((a, b) => a + b, 0));
>>>>>>> 79ebba24
        }
    };

    useEffect(() => {
        setExpanding(true);
        if (props.expanded) {
            setExpanded(true);
        }
    }, [props.expanded]);

    useEffect(() => {
        if (!props.expanded) {
            setExpanded(false);
        }
    }, [expanding]);

    return (
        <div
            ref={card}
            style={{
                height: (expanding && expanded) ? height : '',
            }}
            className={classNames('Card__body', {expanded, expanding})}
            onTransitionEnd={stopExpanding}
        >
            {props.children}
        </div>
    );
}<|MERGE_RESOLUTION|>--- conflicted
+++ resolved
@@ -13,31 +13,9 @@
 
     const stopExpanding = () => setExpanding(false);
 
-<<<<<<< HEAD
-    constructor(props: Props) {
-        super(props);
-
-        this.card = React.createRef();
-    }
-
-    componentDidMount() {
-        window.addEventListener('resize', this.setInitialHeight);
-
-        this.setInitialHeight();
-    }
-
-    componentWillUnmount() {
-        window.removeEventListener('resize', this.setInitialHeight);
-    }
-
-    setInitialHeight = () => {
-        if (this.card.current && this.props.expanded) {
-            this.card.current.style.height = `${this.card.current.scrollHeight}px`;
-=======
     const card = (node: HTMLDivElement) => {
         if (node && node.children) {
             setHeight(Array.from(node.children).map((child) => child.scrollHeight).reduce((a, b) => a + b, 0));
->>>>>>> 79ebba24
         }
     };
 
