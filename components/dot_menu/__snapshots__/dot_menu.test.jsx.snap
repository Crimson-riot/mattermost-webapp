// Jest Snapshot v1, https://goo.gl/fbAQLP

exports[`components/dot_menu/DotMenu should match snapshot, canDelete 1`] = `
<MenuWrapper
  animationComponent={[Function]}
  className=""
  onToggle={[MockFunction]}
>
  <OverlayTrigger
    className="hidden-xs"
    defaultOverlayShown={false}
    delayShow={500}
    overlay={
      <Tooltip
        bsClass="tooltip"
        className="hidden-xs"
        id="dotmenu-icon-tooltip"
        placement="right"
      >
        <FormattedMessage
          defaultMessage="More Actions"
          id="post_info.dot_menu.tooltip.more_actions"
          values={Object {}}
        />
      </Tooltip>
    }
    placement="top"
    rootClose={true}
    trigger={
      Array [
        "hover",
        "focus",
      ]
    }
  >
    <button
      aria-expanded="false"
      aria-label="more actions"
      className="post__dropdown color--link style--none"
      id="CENTER_button_post_id_1"
      type="button"
    />
  </OverlayTrigger>
  <Menu
    ariaLabel="Post extra options"
    id="CENTER_dropdown_post_id_1"
    openLeft={true}
    openUp={false}
  >
    <MenuGroup>
      <MenuItemAction
        onClick={[MockFunction]}
        show={true}
        text="Reply"
      />
      <Connect(ChannelPermissionGate)
        permissions={
          Array [
            "add_reaction",
          ]
        }
      >
        <MenuItemAction
          onClick={[Function]}
          show={false}
          text="Add Reaction"
        />
      </Connect(ChannelPermissionGate)>
      <MenuItemAction
        id="unread_post_post_id_1"
        onClick={[Function]}
        show={true}
        text="Mark as Unread"
      />
      <MenuItemAction
        onClick={[Function]}
        show={true}
        text="Permalink"
      />
      <MenuItemAction
        onClick={[Function]}
        show={false}
        text="Unflag"
      />
<<<<<<< HEAD
      <MenuItemAction
        onClick={[Function]}
        show={false}
        text="Flag"
      />
      <MenuItemAction
        id="unpin_post_post_id_1"
        onClick={[Function]}
        show={false}
        text="Unpin"
      />
      <MenuItemAction
        id="pin_post_post_id_1"
        onClick={[Function]}
        show={true}
        text="Pin"
      />
    </MenuGroup>
    <MenuGroup>
      <MenuItemAction
        id="edit_post_post_id_1"
        onClick={[Function]}
        show={true}
        text="Edit"
      />
      <MenuItemAction
        id="delete_post_post_id_1"
        isDangerous={true}
        onClick={[Function]}
        show={true}
        text="Delete"
      />
    </MenuGroup>
=======
    </Connect(ChannelPermissionGate)>
    <MenuItemAction
      onClick={[Function]}
      show={false}
      text="Unflag"
    />
    <MenuItemAction
      onClick={[Function]}
      show={false}
      text="Flag"
    />
    <MenuItemAction
      onClick={[MockFunction]}
      show={true}
      text="Reply"
    />
    <MenuItemAction
      id="permalink_post_id_1"
      onClick={[Function]}
      show={true}
      text="Permalink"
    />
    <MenuItemAction
      id="unpin_post_post_id_1"
      onClick={[Function]}
      show={false}
      text="Unpin"
    />
    <MenuItemAction
      id="pin_post_post_id_1"
      onClick={[Function]}
      show={true}
      text="Pin"
    />
    <MenuItemAction
      id="delete_post_post_id_1"
      onClick={[Function]}
      show={true}
      text="Delete"
    />
    <MenuItemAction
      id="edit_post_post_id_1"
      onClick={[Function]}
      show={true}
      text="Edit"
    />
>>>>>>> fcae52b8
    <Connect(Pluggable)
      pluggableName="PostDropdownMenuItem"
      postId="post_id_1"
    />
  </Menu>
</MenuWrapper>
`;

exports[`components/dot_menu/DotMenu should match snapshot, on Center 1`] = `
<MenuWrapper
  animationComponent={[Function]}
  className=""
  onToggle={[MockFunction]}
>
  <OverlayTrigger
    className="hidden-xs"
    defaultOverlayShown={false}
    delayShow={500}
    overlay={
      <Tooltip
        bsClass="tooltip"
        className="hidden-xs"
        id="dotmenu-icon-tooltip"
        placement="right"
      >
        <FormattedMessage
          defaultMessage="More Actions"
          id="post_info.dot_menu.tooltip.more_actions"
          values={Object {}}
        />
      </Tooltip>
    }
    placement="top"
    rootClose={true}
    trigger={
      Array [
        "hover",
        "focus",
      ]
    }
  >
    <button
      aria-expanded="false"
      aria-label="more actions"
      className="post__dropdown color--link style--none"
      id="CENTER_button_post_id_1"
      type="button"
    />
  </OverlayTrigger>
  <Menu
    ariaLabel="Post extra options"
    id="CENTER_dropdown_post_id_1"
    openLeft={true}
    openUp={false}
  >
    <MenuGroup>
      <MenuItemAction
        onClick={[MockFunction]}
        show={true}
        text="Reply"
      />
      <Connect(ChannelPermissionGate)
        permissions={
          Array [
            "add_reaction",
          ]
        }
      >
        <MenuItemAction
          onClick={[Function]}
          show={false}
          text="Add Reaction"
        />
      </Connect(ChannelPermissionGate)>
      <MenuItemAction
        id="unread_post_post_id_1"
        onClick={[Function]}
        show={true}
        text="Mark as Unread"
      />
      <MenuItemAction
        onClick={[Function]}
        show={true}
        text="Permalink"
      />
      <MenuItemAction
        onClick={[Function]}
        show={false}
        text="Unflag"
      />
<<<<<<< HEAD
      <MenuItemAction
        onClick={[Function]}
        show={false}
        text="Flag"
      />
      <MenuItemAction
        id="unpin_post_post_id_1"
        onClick={[Function]}
        show={false}
        text="Unpin"
      />
      <MenuItemAction
        id="pin_post_post_id_1"
        onClick={[Function]}
        show={true}
        text="Pin"
      />
    </MenuGroup>
    <MenuGroup>
      <MenuItemAction
        id="edit_post_post_id_1"
        onClick={[Function]}
        show={true}
        text="Edit"
      />
      <MenuItemAction
        id="delete_post_post_id_1"
        isDangerous={true}
        onClick={[Function]}
        show={false}
        text="Delete"
      />
    </MenuGroup>
=======
    </Connect(ChannelPermissionGate)>
    <MenuItemAction
      onClick={[Function]}
      show={false}
      text="Unflag"
    />
    <MenuItemAction
      onClick={[Function]}
      show={false}
      text="Flag"
    />
    <MenuItemAction
      onClick={[MockFunction]}
      show={true}
      text="Reply"
    />
    <MenuItemAction
      id="permalink_post_id_1"
      onClick={[Function]}
      show={true}
      text="Permalink"
    />
    <MenuItemAction
      id="unpin_post_post_id_1"
      onClick={[Function]}
      show={false}
      text="Unpin"
    />
    <MenuItemAction
      id="pin_post_post_id_1"
      onClick={[Function]}
      show={true}
      text="Pin"
    />
    <MenuItemAction
      id="delete_post_post_id_1"
      onClick={[Function]}
      show={false}
      text="Delete"
    />
    <MenuItemAction
      id="edit_post_post_id_1"
      onClick={[Function]}
      show={true}
      text="Edit"
    />
>>>>>>> fcae52b8
    <Connect(Pluggable)
      pluggableName="PostDropdownMenuItem"
      postId="post_id_1"
    />
  </Menu>
</MenuWrapper>
`;<|MERGE_RESOLUTION|>--- conflicted
+++ resolved
@@ -73,6 +73,7 @@
         text="Mark as Unread"
       />
       <MenuItemAction
+        id="permalink_post_id_1"
         onClick={[Function]}
         show={true}
         text="Permalink"
@@ -82,7 +83,6 @@
         show={false}
         text="Unflag"
       />
-<<<<<<< HEAD
       <MenuItemAction
         onClick={[Function]}
         show={false}
@@ -116,54 +116,6 @@
         text="Delete"
       />
     </MenuGroup>
-=======
-    </Connect(ChannelPermissionGate)>
-    <MenuItemAction
-      onClick={[Function]}
-      show={false}
-      text="Unflag"
-    />
-    <MenuItemAction
-      onClick={[Function]}
-      show={false}
-      text="Flag"
-    />
-    <MenuItemAction
-      onClick={[MockFunction]}
-      show={true}
-      text="Reply"
-    />
-    <MenuItemAction
-      id="permalink_post_id_1"
-      onClick={[Function]}
-      show={true}
-      text="Permalink"
-    />
-    <MenuItemAction
-      id="unpin_post_post_id_1"
-      onClick={[Function]}
-      show={false}
-      text="Unpin"
-    />
-    <MenuItemAction
-      id="pin_post_post_id_1"
-      onClick={[Function]}
-      show={true}
-      text="Pin"
-    />
-    <MenuItemAction
-      id="delete_post_post_id_1"
-      onClick={[Function]}
-      show={true}
-      text="Delete"
-    />
-    <MenuItemAction
-      id="edit_post_post_id_1"
-      onClick={[Function]}
-      show={true}
-      text="Edit"
-    />
->>>>>>> fcae52b8
     <Connect(Pluggable)
       pluggableName="PostDropdownMenuItem"
       postId="post_id_1"
@@ -245,6 +197,7 @@
         text="Mark as Unread"
       />
       <MenuItemAction
+        id="permalink_post_id_1"
         onClick={[Function]}
         show={true}
         text="Permalink"
@@ -254,7 +207,6 @@
         show={false}
         text="Unflag"
       />
-<<<<<<< HEAD
       <MenuItemAction
         onClick={[Function]}
         show={false}
@@ -288,54 +240,6 @@
         text="Delete"
       />
     </MenuGroup>
-=======
-    </Connect(ChannelPermissionGate)>
-    <MenuItemAction
-      onClick={[Function]}
-      show={false}
-      text="Unflag"
-    />
-    <MenuItemAction
-      onClick={[Function]}
-      show={false}
-      text="Flag"
-    />
-    <MenuItemAction
-      onClick={[MockFunction]}
-      show={true}
-      text="Reply"
-    />
-    <MenuItemAction
-      id="permalink_post_id_1"
-      onClick={[Function]}
-      show={true}
-      text="Permalink"
-    />
-    <MenuItemAction
-      id="unpin_post_post_id_1"
-      onClick={[Function]}
-      show={false}
-      text="Unpin"
-    />
-    <MenuItemAction
-      id="pin_post_post_id_1"
-      onClick={[Function]}
-      show={true}
-      text="Pin"
-    />
-    <MenuItemAction
-      id="delete_post_post_id_1"
-      onClick={[Function]}
-      show={false}
-      text="Delete"
-    />
-    <MenuItemAction
-      id="edit_post_post_id_1"
-      onClick={[Function]}
-      show={true}
-      text="Edit"
-    />
->>>>>>> fcae52b8
     <Connect(Pluggable)
       pluggableName="PostDropdownMenuItem"
       postId="post_id_1"
