// Copyright (c) 2015-present Mattermost, Inc. All Rights Reserved.
// See License.txt for license information.

import $ from 'jquery';
import PropTypes from 'prop-types';
import React from 'react';
import {FormattedMessage} from 'react-intl';

import * as GlobalActions from 'actions/global_actions.jsx';
import ConfirmModal from 'components/confirm_modal.jsx';
import EmojiPickerOverlay from 'components/emoji_picker/emoji_picker_overlay.jsx';
import FilePreview from 'components/file_preview.jsx';
import FileUpload from 'components/file_upload';
import MsgTyping from 'components/msg_typing.jsx';
import PostDeletedModal from 'components/post_deleted_modal.jsx';
import EmojiIcon from 'components/svg/emoji_icon';
import Textbox from 'components/textbox.jsx';
import Constants from 'utils/constants.jsx';
import * as UserAgent from 'utils/user_agent.jsx';
import * as Utils from 'utils/utils.jsx';
import * as PostUtils from 'utils/post_utils.jsx';

const KeyCodes = Constants.KeyCodes;

export default class CreateComment extends React.PureComponent {
    static propTypes = {

        /**
         * The channel for which this comment is a part of
         */
        channelId: PropTypes.string.isRequired,

        /**
         * The number of channel members
         */
        channelMembersCount: PropTypes.number.isRequired,

        /**
         * The id of the parent post
         */
        rootId: PropTypes.string.isRequired,

        /**
         * The current history message selected
         */
        messageInHistory: PropTypes.string,

        /**
         * The current draft of the comment
         */
        draft: PropTypes.shape({
            message: PropTypes.string.isRequired,
            uploadsInProgress: PropTypes.array.isRequired,
            fileInfos: PropTypes.array.isRequired,
        }).isRequired,

        /**
         * Whether the submit button is enabled
         */
        enableAddButton: PropTypes.bool.isRequired,

        /**
         * Set to force form submission on CTRL/CMD + ENTER instead of ENTER
         */
        ctrlSend: PropTypes.bool,

        /**
         * The id of the latest post in this channel
         */
        latestPostId: PropTypes.string,

        /**
         * A function returning a ref to the sidebar
         */
        getSidebarBody: PropTypes.func,

        /**
         * Create post error id
         */
        createPostErrorId: PropTypes.string,

        /**
         * Called to clear file uploads in progress
         */
        clearCommentDraftUploads: PropTypes.func.isRequired,

        /**
         * Called when comment draft needs to be updated
         */
        onUpdateCommentDraft: PropTypes.func.isRequired,

        /**
         * Called when submitting the comment
         */
        onSubmit: PropTypes.func.isRequired,

        /**
         * Called when resetting comment message history index
         */
        onResetHistoryIndex: PropTypes.func.isRequired,

        /**
         * Called when navigating back through comment message history
         */
        onMoveHistoryIndexBack: PropTypes.func.isRequired,

        /**
         * Called when navigating forward through comment message history
         */
        onMoveHistoryIndexForward: PropTypes.func.isRequired,

        /**
         * Called to initiate editing the user's latest post
         */
        onEditLatestPost: PropTypes.func.isRequired,

        /**
         * Reset state of createPost request
         */
        resetCreatePostRequest: PropTypes.func.isRequired,

        /**
         * Set if channel is read only
         */
        readOnlyChannel: PropTypes.bool,

        /**
         * Set if @channel should warn in this channel.
         */
        enableConfirmNotificationsToChannel: PropTypes.bool.isRequired,

        /**
         * Set if the emoji picker is enabled.
         */
        enableEmojiPicker: PropTypes.bool.isRequired,
    }

    constructor(props) {
        super(props);

        this.state = {
            showPostDeletedModal: false,
            showConfirmModal: false,
            showEmojiPicker: false,
            draft: {
                message: '',
                uploadsInProgress: [],
                fileInfos: [],
            },
        };

        this.lastBlurAt = 0;
    }

    componentWillMount() {
        this.props.clearCommentDraftUploads();
        this.props.onResetHistoryIndex();
        this.setState({draft: {...this.props.draft, uploadsInProgress: []}});
    }

    componentDidMount() {
        this.focusTextbox();
    }

    componentWillUnmount() {
        this.props.resetCreatePostRequest();
    }

    componentWillReceiveProps(newProps) {
        if (newProps.createPostErrorId === 'api.post.create_post.root_id.app_error' && newProps.createPostErrorId !== this.props.createPostErrorId) {
            this.showPostDeletedModal();
        }
        if (newProps.rootId !== this.props.rootId) {
            this.setState({draft: {...newProps.draft, uploadsInProgress: []}});
        }

        if (this.props.messageInHistory !== newProps.messageInHistory) {
            this.setState({draft: newProps.draft});
        }
    }

    componentDidUpdate(prevProps, prevState) {
        if (prevState.draft.uploadsInProgress.length < this.state.draft.uploadsInProgress.length) {
            this.scrollToBottom();
        }

        if (prevProps.rootId !== this.props.rootId) {
            this.focusTextbox();
        }
    }

    handleNotifyAllConfirmation = (e) => {
        this.hideNotifyAllModal();
        this.doSubmit(e);
    }

    hideNotifyAllModal = () => {
        this.setState({showConfirmModal: false});
    }

    showNotifyAllModal = () => {
        this.setState({showConfirmModal: true});
    }

    toggleEmojiPicker = () => {
        this.setState({showEmojiPicker: !this.state.showEmojiPicker});
    }

    hideEmojiPicker = () => {
        this.setState({showEmojiPicker: false});
    }

    handleEmojiClick = (emoji) => {
        const emojiAlias = emoji.name || emoji.aliases[0];

        if (!emojiAlias) {
            //Oops.. There went something wrong
            return;
        }

        const {draft} = this.state;

        let newMessage = '';
        if (draft.message === '') {
            newMessage = `:${emojiAlias}: `;
        } else if (/\s+$/.test(draft.message)) {
            // Check whether there is already a blank at the end of the current message
            newMessage = `${draft.message}:${emojiAlias}: `;
        } else {
            newMessage = `${draft.message} :${emojiAlias}: `;
        }

        this.props.onUpdateCommentDraft({...draft, message: newMessage});

        this.setState({
            showEmojiPicker: false,
            draft: {...draft, message: newMessage},
        });

        this.focusTextbox();
    }

    handlePostError = (postError) => {
        this.setState({postError});
    }

    handleSubmit = async (e) => {
        e.preventDefault();

        if (this.props.enableConfirmNotificationsToChannel &&
            this.props.channelMembersCount > Constants.NOTIFY_ALL_MEMBERS &&
            PostUtils.containsAtChannel(this.state.draft.message)) {
            this.showNotifyAllModal();
            return;
        }

        await this.doSubmit(e);
    }

    doSubmit = async (e) => {
        if (e) {
            e.preventDefault();
        }

        const {enableAddButton} = this.props;
        const {draft} = this.state;

        if (!enableAddButton) {
            return;
        }

        if (draft.uploadsInProgress.length > 0) {
            return;
        }

        if (this.state.postError) {
            this.setState({errorClass: 'animation--highlight'});
            setTimeout(() => {
                this.setState({errorClass: null});
            }, Constants.ANIMATION_TIMEOUT);
            return;
        }

        const fasterThanHumanWillClick = 150;
        const forceFocus = (Date.now() - this.lastBlurAt < fasterThanHumanWillClick);
        this.focusTextbox(forceFocus);

        try {
            await this.props.onSubmit();

            this.setState({
                postError: null,
                serverError: null,
            });
        } catch (err) {
            this.setState({serverError: err.message});
            return;
        }

        this.setState({draft: {...this.props.draft, uploadsInProgress: []}});
    }

    commentMsgKeyPress = (e) => {
<<<<<<< HEAD
        if (!UserAgent.isMobile() && ((this.props.ctrlSend && Utils.cmdOrCtrlPressed(e)) || !this.props.ctrlSend)) {
            if (Utils.isKeyPressed(e, KeyCodes.ENTER) && !e.shiftKey && !e.altKey) {
=======
        if (!UserAgent.isMobile() && ((this.props.ctrlSend && (e.ctrlKey || e.metaKey)) || !this.props.ctrlSend)) {
            if (e.which === KeyCodes.ENTER && !e.shiftKey && !e.altKey) {
>>>>>>> c5f27bb4
                e.preventDefault();
                this.refs.textbox.blur();
                this.handleSubmit(e);
            }
        }

        GlobalActions.emitLocalUserTypingEvent(this.props.channelId, this.props.rootId);
    }

    scrollToBottom = () => {
        const $el = $('.post-right__scroll');
        if ($el[0]) {
            $el.parent().scrollTop($el[0].scrollHeight);
        }
    }

    handleChange = (e) => {
        const message = e.target.value;

        const {draft} = this.state;
        const updatedDraft = {...draft, message};
        this.props.onUpdateCommentDraft(updatedDraft);
        this.setState({draft: updatedDraft});

        this.scrollToBottom();
    }

    handleKeyDown = (e) => {
<<<<<<< HEAD
        if (this.props.ctrlSend && Utils.isKeyPressed(e, Constants.KeyCodes.ENTER) && Utils.cmdOrCtrlPressed(e)) {
=======
        if (this.props.ctrlSend && e.keyCode === KeyCodes.ENTER && (e.ctrlKey || e.metaKey)) {
>>>>>>> c5f27bb4
            this.commentMsgKeyPress(e);
            return;
        }

        const {draft} = this.state;
        const {message} = draft;

<<<<<<< HEAD
        if (!Utils.cmdOrCtrlPressed(e) && !e.altKey && !e.shiftKey && Utils.isKeyPressed(e, Constants.KeyCodes.UP) && message === '') {
=======
        if (!e.ctrlKey && !e.metaKey && !e.altKey && !e.shiftKey && e.keyCode === KeyCodes.UP && message === '') {
>>>>>>> c5f27bb4
            e.preventDefault();
            if (this.refs.textbox) {
                this.refs.textbox.blur();
            }
            this.props.onEditLatestPost();
        }

<<<<<<< HEAD
        if ((Utils.cmdOrCtrlPressed(e)) && !e.altKey && !e.shiftKey) {
            if (Utils.isKeyPressed(e, Constants.KeyCodes.UP)) {
=======
        if ((e.ctrlKey || e.metaKey) && !e.altKey && !e.shiftKey) {
            if (e.keyCode === Constants.KeyCodes.UP) {
>>>>>>> c5f27bb4
                e.preventDefault();
                this.props.onMoveHistoryIndexBack();
            } else if (Utils.isKeyPressed(e, Constants.KeyCodes.DOWN)) {
                e.preventDefault();
                this.props.onMoveHistoryIndexForward();
            }
        }
    }

    handleFileUploadChange = () => {
        this.focusTextbox(true);
    }

    handleUploadStart = (clientIds) => {
        const {draft} = this.state;
        const uploadsInProgress = [...draft.uploadsInProgress, ...clientIds];

        this.props.onUpdateCommentDraft({...draft, uploadsInProgress});
        this.setState({draft: {...draft, uploadsInProgress}});

        // this is a bit redundant with the code that sets focus when the file input is clicked,
        // but this also resets the focus after a drag and drop
        this.focusTextbox();
    }

    handleFileUploadComplete = (fileInfos, clientIds) => {
        const {draft} = this.state;
        const uploadsInProgress = [...draft.uploadsInProgress];
        const newFileInfos = [...draft.fileInfos, ...fileInfos];

        // remove each finished file from uploads
        for (let i = 0; i < clientIds.length; i++) {
            const index = uploadsInProgress.indexOf(clientIds[i]);

            if (index !== -1) {
                uploadsInProgress.splice(index, 1);
            }
        }

        this.props.onUpdateCommentDraft({...draft, fileInfos: newFileInfos, uploadsInProgress});
        this.setState({draft: {...draft, fileInfos: newFileInfos, uploadsInProgress}});

        // Focus on preview if needed/possible - if user has switched teams since starting the file upload,
        // the preview will be undefined and the switch will fail
        if (typeof this.refs.preview != 'undefined' && this.refs.preview) {
            this.refs.preview.refs.container.scrollIntoView();
        }
    }

    handleUploadError = (err, clientId = -1) => {
        if (clientId !== -1) {
            const {draft} = this.state;
            const uploadsInProgress = [...draft.uploadsInProgress];

            const index = uploadsInProgress.indexOf(clientId);
            if (index !== -1) {
                uploadsInProgress.splice(index, 1);
            }

            this.props.onUpdateCommentDraft({...draft, uploadsInProgress});
            this.setState({draft: {...draft, uploadsInProgress}});
        }

        this.setState({serverError: err});
    }

    removePreview = (id) => {
        const {draft} = this.state;
        const fileInfos = [...draft.fileInfos];
        const uploadsInProgress = [...draft.uploadsInProgress];

        // Clear previous errors
        this.handleUploadError(null);

        // id can either be the id of an uploaded file or the client id of an in progress upload
        let index = fileInfos.findIndex((info) => info.id === id);
        if (index === -1) {
            index = uploadsInProgress.indexOf(id);

            if (index !== -1) {
                uploadsInProgress.splice(index, 1);

                if (this.refs.fileUpload && this.refs.fileUpload.getWrappedInstance().refs.FileUpload) {
                    this.refs.fileUpload.getWrappedInstance().refs.FileUpload.getWrappedInstance().cancelUpload(id);
                }
            }
        } else {
            fileInfos.splice(index, 1);
        }

        this.props.onUpdateCommentDraft({...draft, fileInfos, uploadsInProgress});
        this.setState({draft: {...draft, fileInfos, uploadsInProgress}});

        this.handleFileUploadChange();
    }

    getFileCount = () => {
        const {
            draft: {
                fileInfos,
                uploadsInProgress,
            },
        } = this.state;
        return fileInfos.length + uploadsInProgress.length;
    }

    getFileUploadTarget = () => {
        return this.refs.textbox;
    }

    getCreateCommentControls = () => {
        return this.refs.createCommentControls;
    }

    focusTextbox = (keepFocus = false) => {
        if (this.refs.textbox && (keepFocus || !UserAgent.isMobile())) {
            this.refs.textbox.focus();
        }
    }

    showPostDeletedModal = () => {
        this.setState({
            showPostDeletedModal: true,
        });
    }

    hidePostDeletedModal = () => {
        this.setState({
            showPostDeletedModal: false,
        });

        this.props.resetCreatePostRequest();
    }

    handleBlur = () => {
        this.lastBlurAt = Date.now();
    }

    render() {
        const {draft} = this.state;
        const {readOnlyChannel} = this.props;

        const notifyAllTitle = (
            <FormattedMessage
                id='notify_all.title.confirm'
                defaultMessage='Confirm sending notifications to entire channel'
            />
        );

        const notifyAllConfirm = (
            <FormattedMessage
                id='notify_all.confirm'
                defaultMessage='Confirm'
            />
        );

        const notifyAllMessage = (
            <FormattedMessage
                id='notify_all.question'
                defaultMessage='By using @all or @channel you are about to send notifications to {totalMembers} people. Are you sure you want to do this?'
                values={{
                    totalMembers: this.props.channelMembersCount - 1,
                }}
            />
        );

        let serverError = null;
        if (this.state.serverError) {
            serverError = (
                <div className='form-group has-error'>
                    <label className='control-label'>{this.state.serverError}</label>
                </div>
            );
        }

        let postError = null;
        if (this.state.postError) {
            const postErrorClass = 'post-error' + (this.state.errorClass ? (' ' + this.state.errorClass) : '');
            postError = <label className={postErrorClass}>{this.state.postError}</label>;
        }

        let preview = null;
        if (!readOnlyChannel && (draft.fileInfos.length > 0 || draft.uploadsInProgress.length > 0)) {
            preview = (
                <FilePreview
                    fileInfos={draft.fileInfos}
                    onRemove={this.removePreview}
                    uploadsInProgress={draft.uploadsInProgress}
                    ref='preview'
                />
            );
        }

        let uploadsInProgressText = null;
        if (draft.uploadsInProgress.length > 0) {
            uploadsInProgressText = (
                <span className='pull-right post-right-comments-upload-in-progress'>
                    {draft.uploadsInProgress.length === 1 ? (
                        <FormattedMessage
                            id='create_comment.file'
                            defaultMessage='File uploading'
                        />
                    ) : (
                        <FormattedMessage
                            id='create_comment.files'
                            defaultMessage='Files uploading'
                        />
                    )}
                </span>
            );
        }

        let addButtonClass = 'btn btn-primary comment-btn pull-right';
        if (!this.props.enableAddButton) {
            addButtonClass += ' disabled';
        }

        let fileUpload;
        if (!readOnlyChannel) {
            fileUpload = (
                <FileUpload
                    ref='fileUpload'
                    fileCount={this.getFileCount()}
                    getTarget={this.getFileUploadTarget}
                    onFileUploadChange={this.handleFileUploadChange}
                    onUploadStart={this.handleUploadStart}
                    onFileUpload={this.handleFileUploadComplete}
                    onUploadError={this.handleUploadError}
                    postType='comment'
                />
            );
        }

        let emojiPicker = null;
        if (this.props.enableEmojiPicker && !readOnlyChannel) {
            emojiPicker = (
                <span className='emoji-picker__container'>
                    <EmojiPickerOverlay
                        show={this.state.showEmojiPicker}
                        container={this.props.getSidebarBody}
                        target={this.getCreateCommentControls}
                        onHide={this.hideEmojiPicker}
                        onEmojiClick={this.handleEmojiClick}
                        rightOffset={15}
                        topOffset={55}
                    />
                    <EmojiIcon
                        className={'icon icon--emoji emoji-rhs ' + (this.state.showEmojiPicker ? 'active' : '')}
                        onClick={this.toggleEmojiPicker}
                    />
                </span>
            );
        }

        let createMessage;
        if (readOnlyChannel) {
            createMessage = Utils.localizeMessage('create_post.read_only', 'This channel is read-only. Only members with permission can post here.');
        } else {
            createMessage = Utils.localizeMessage('create_comment.addComment', 'Add a comment...');
        }

        return (
            <form onSubmit={this.handleSubmit}>
                <div className='post-create'>
                    <div
                        id={this.props.rootId}
                        className='post-create-body comment-create-body'
                    >
                        <div className='post-body__cell'>
                            <Textbox
                                onChange={this.handleChange}
                                onKeyPress={this.commentMsgKeyPress}
                                onKeyDown={this.handleKeyDown}
                                handlePostError={this.handlePostError}
                                value={readOnlyChannel ? '' : draft.message}
                                onBlur={this.handleBlur}
                                createMessage={createMessage}
                                emojiEnabled={this.props.enableEmojiPicker}
                                initialText=''
                                channelId={this.props.channelId}
                                isRHS={true}
                                popoverMentionKeyClick={true}
                                id='reply_textbox'
                                ref='textbox'
                                disabled={readOnlyChannel}
                            />
                            <span
                                ref='createCommentControls'
                                className='post-body__actions'
                            >
                                {fileUpload}
                                {emojiPicker}
                            </span>
                        </div>
                    </div>
                    <MsgTyping
                        channelId={this.props.channelId}
                        parentId={this.props.rootId}
                    />
                    <div className='post-create-footer'>
                        <input
                            type='button'
                            className={addButtonClass}
                            value={Utils.localizeMessage('create_comment.comment', 'Add Comment')}
                            onClick={this.handleSubmit}
                        />
                        {uploadsInProgressText}
                        {postError}
                        {preview}
                        {serverError}
                    </div>
                </div>
                <PostDeletedModal
                    show={this.state.showPostDeletedModal}
                    onHide={this.hidePostDeletedModal}
                />
                <ConfirmModal
                    title={notifyAllTitle}
                    message={notifyAllMessage}
                    confirmButtonText={notifyAllConfirm}
                    show={this.state.showConfirmModal}
                    onConfirm={this.handleNotifyAllConfirmation}
                    onCancel={this.hideNotifyAllModal}
                />
            </form>
        );
    }
}<|MERGE_RESOLUTION|>--- conflicted
+++ resolved
@@ -301,13 +301,8 @@
     }
 
     commentMsgKeyPress = (e) => {
-<<<<<<< HEAD
-        if (!UserAgent.isMobile() && ((this.props.ctrlSend && Utils.cmdOrCtrlPressed(e)) || !this.props.ctrlSend)) {
+        if (!UserAgent.isMobile() && ((this.props.ctrlSend && (e.ctrlKey || e.metaKey)) || !this.props.ctrlSend)) {
             if (Utils.isKeyPressed(e, KeyCodes.ENTER) && !e.shiftKey && !e.altKey) {
-=======
-        if (!UserAgent.isMobile() && ((this.props.ctrlSend && (e.ctrlKey || e.metaKey)) || !this.props.ctrlSend)) {
-            if (e.which === KeyCodes.ENTER && !e.shiftKey && !e.altKey) {
->>>>>>> c5f27bb4
                 e.preventDefault();
                 this.refs.textbox.blur();
                 this.handleSubmit(e);
@@ -336,11 +331,7 @@
     }
 
     handleKeyDown = (e) => {
-<<<<<<< HEAD
-        if (this.props.ctrlSend && Utils.isKeyPressed(e, Constants.KeyCodes.ENTER) && Utils.cmdOrCtrlPressed(e)) {
-=======
-        if (this.props.ctrlSend && e.keyCode === KeyCodes.ENTER && (e.ctrlKey || e.metaKey)) {
->>>>>>> c5f27bb4
+        if (this.props.ctrlSend && Utils.isKeyPressed(e, Constants.KeyCodes.ENTER) && (e.ctrlKey || e.metaKey)) {
             this.commentMsgKeyPress(e);
             return;
         }
@@ -348,11 +339,7 @@
         const {draft} = this.state;
         const {message} = draft;
 
-<<<<<<< HEAD
-        if (!Utils.cmdOrCtrlPressed(e) && !e.altKey && !e.shiftKey && Utils.isKeyPressed(e, Constants.KeyCodes.UP) && message === '') {
-=======
-        if (!e.ctrlKey && !e.metaKey && !e.altKey && !e.shiftKey && e.keyCode === KeyCodes.UP && message === '') {
->>>>>>> c5f27bb4
+        if (!e.ctrlKey && !e.metaKey && !e.altKey && !e.shiftKey && Utils.isKeyPressed(e, Constants.KeyCodes.UP) && message === '') {
             e.preventDefault();
             if (this.refs.textbox) {
                 this.refs.textbox.blur();
@@ -360,13 +347,8 @@
             this.props.onEditLatestPost();
         }
 
-<<<<<<< HEAD
-        if ((Utils.cmdOrCtrlPressed(e)) && !e.altKey && !e.shiftKey) {
+        if ((e.ctrlKey || e.metaKey) && !e.altKey && !e.shiftKey) {
             if (Utils.isKeyPressed(e, Constants.KeyCodes.UP)) {
-=======
-        if ((e.ctrlKey || e.metaKey) && !e.altKey && !e.shiftKey) {
-            if (e.keyCode === Constants.KeyCodes.UP) {
->>>>>>> c5f27bb4
                 e.preventDefault();
                 this.props.onMoveHistoryIndexBack();
             } else if (Utils.isKeyPressed(e, Constants.KeyCodes.DOWN)) {
