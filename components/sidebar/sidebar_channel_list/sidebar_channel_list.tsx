--- conflicted
+++ resolved
@@ -50,11 +50,7 @@
 
 type Props = {
     currentTeam: Team;
-<<<<<<< HEAD
-    currentChannel?: Channel;
-=======
     currentChannelId: string;
->>>>>>> c69434a3
     categories: ChannelCategory[];
     unreadChannelIds: string[];
     isUnreadFilterEnabled: boolean;
@@ -171,11 +167,7 @@
         }
 
         return channelIds.find((channelId) => {
-<<<<<<< HEAD
-            return channelId !== this.props.currentChannel?.id && this.props.unreadChannelIds.includes(channelId);
-=======
             return channelId !== this.props.currentChannelId && this.props.unreadChannelIds.includes(channelId);
->>>>>>> c69434a3
         });
     }
 
@@ -291,11 +283,7 @@
             e.preventDefault();
 
             const allChannelIds = this.getDisplayedChannelIds();
-<<<<<<< HEAD
-            const curChannelId = this.props.currentChannel?.id;
-=======
             const curChannelId = this.props.currentChannelId;
->>>>>>> c69434a3
             let curIndex = -1;
             for (let i = 0; i < allChannelIds.length; i++) {
                 if (allChannelIds[i] === curChannelId) {
@@ -330,11 +318,7 @@
             }
 
             const nextIndex = ChannelUtils.findNextUnreadChannelId(
-<<<<<<< HEAD
-                this.props.currentChannel?.id,
-=======
                 this.props.currentChannelId,
->>>>>>> c69434a3
                 allChannelIds,
                 this.props.unreadChannelIds,
                 direction,
