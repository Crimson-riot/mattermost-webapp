--- conflicted
+++ resolved
@@ -1,7 +1,5 @@
 // Copyright (c) 2015-present Mattermost, Inc. All Rights Reserved.
 // See License.txt for license information.
-
-import $ from 'jquery';
 
 import PropTypes from 'prop-types';
 import React from 'react';
@@ -14,17 +12,9 @@
 import {deactivateMfa, deauthorizeOAuthApp, getAuthorizedApps, updatePassword} from 'actions/user_actions.jsx';
 import PreferenceStore from 'stores/preference_store.jsx';
 
-<<<<<<< HEAD
 import Constants from 'utils/constants.jsx';
 import {isMobile} from 'utils/user_agent.jsx';
 import * as Utils from 'utils/utils.jsx';
-=======
-import PropTypes from 'prop-types';
-import React from 'react';
-import * as UserUtils from 'mattermost-redux/utils/user_utils';
-import {FormattedMessage, FormattedTime, FormattedDate, FormattedHTMLMessage} from 'react-intl';
-import {browserHistory, Link} from 'react-router/es6';
->>>>>>> 282a6618
 
 import icon50 from 'images/icon50x50.png';
 
