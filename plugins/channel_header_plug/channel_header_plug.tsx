// Copyright (c) 2015-present Mattermost, Inc. All Rights Reserved.
// See LICENSE.txt for license information.

/* eslint-disable react/no-multi-comp */

import React, {ReactNode} from 'react';
import {Dropdown, Tooltip} from 'react-bootstrap';
import {RootCloseWrapper} from 'react-overlays';
import {FormattedMessage} from 'react-intl';

import {Channel, ChannelMembership} from 'mattermost-redux/types/channels';
import {Theme} from 'mattermost-redux/types/preferences';
import {AppBinding, AppCall} from 'mattermost-redux/types/apps';

import HeaderIconWrapper from 'components/channel_header/components/header_icon_wrapper';
import PluginChannelHeaderIcon from 'components/widgets/icons/plugin_channel_header_icon';
import {Constants} from 'utils/constants';
import OverlayTrigger from 'components/overlay_trigger';
import {PluginComponent} from 'types/store/plugins';

type CustomMenuProps = {
    open?: boolean;
    children?: ReactNode;
    onClose: () => void;
    rootCloseEvent?: 'click' | 'mousedown';
    bsRole: string;
}
class CustomMenu extends React.PureComponent<CustomMenuProps> {
    handleRootClose = () => {
        this.props.onClose();
    }

    render() {
        const {
            open,
            rootCloseEvent,
            children,
        } = this.props;

        return (
            <RootCloseWrapper
                disabled={!open}
                onRootClose={this.handleRootClose}
                event={rootCloseEvent}
            >
                <ul
                    role='menu'
                    className='dropdown-menu channel-header_plugin-dropdown'
                >
                    {children}
                </ul>
            </RootCloseWrapper>
        );
    }
}

type CustomToggleProps = {
    children?: ReactNode;
    dropdownOpen?: boolean;
    onClick?: (e: React.MouseEvent) => void;
    bsRole: string;
}

class CustomToggle extends React.PureComponent<CustomToggleProps> {
    handleClick = (e: React.MouseEvent) => {
        if (this.props.onClick) {
            this.props.onClick(e);
        }
    }

    render() {
        const {children} = this.props;

        let activeClass = '';
        if (this.props.dropdownOpen) {
            activeClass = ' channel-header__icon--active';
        }

        return (
            <button
                id='pluginChannelHeaderButtonDropdown'
                className={'channel-header__icon channel-header__icon--wide ' + activeClass}
                type='button'
                onClick={this.handleClick}
            >
                {children}
            </button>
        );
    }
}

type ChannelHeaderPlugProps = {
    components?: PluginComponent[];
    appBindings: AppBinding[];
    channel: Channel;
    channelMember: ChannelMembership;
    theme: Theme;
    actions: {
        doAppCall: (call: AppCall) => void;
    }
}

type ChannelHeaderPlugState = {
    dropdownOpen: boolean;
}

export default class ChannelHeaderPlug extends React.PureComponent<ChannelHeaderPlugProps, ChannelHeaderPlugState> {
    constructor(props: ChannelHeaderPlugProps) {
        super(props);
        this.state = {
            dropdownOpen: false,
        };
    }

    toggleDropdown = (dropdownOpen: boolean) => {
        this.setState({dropdownOpen});
    }

    onClose = () => {
        this.toggleDropdown(false);
    }

    fireActionAndClose = (action: (channel: Channel, channelMember: ChannelMembership) => void) => {
        action(this.props.channel, this.props.channelMember);
        this.onClose();
    }

    createComponentButton = (plug: PluginComponent) => {
        return (
            <HeaderIconWrapper
                key={'channelHeaderButton' + plug.id}
                buttonClass='channel-header__icon'
                iconComponent={plug.icon!}
                onClick={() => plug.action!(this.props.channel, this.props.channelMember)}
                buttonId={plug.id}
                tooltipKey={'plugin'}
                tooltipText={plug.tooltipText ? plug.tooltipText : plug.dropdownText}
            />
        );
    }

    onClick = async (binding: AppBinding) => {
        if (!binding.call) {
            return;
        }

        this.props.actions.doAppCall({
            ...binding.call,
            context: {
                app_id: binding.app_id,
<<<<<<< HEAD
                location_id: binding.location,
=======
                location: binding.location,
>>>>>>> 2b766e23
                team_id: this.props.channel.team_id,
                channel_id: this.props.channel.id,
            },
        });
    }

    createAppBindingButton = (binding: AppBinding) => {
        return (
            <HeaderIconWrapper
                key={`channelHeaderButton_${binding.app_id}_${binding.location}`}
                buttonClass='channel-header__icon style--none'
                iconComponent={(
                    <img
                        src={binding.icon}
                        width='24'
                        height='24'
                    />
                )}
                onClick={() => this.onClick(binding)}
                buttonId={binding.location || ''}
                tooltipKey={'plugin'}
                tooltipText={binding.label}
            />
        );
    }

    createDropdown = (plugs: PluginComponent[], appBindings: AppBinding[]) => {
        const componentItems = plugs.filter((plug) => plug.action).map((plug) => {
            return (
                <li
                    key={'channelHeaderPlug' + plug.id}
                >
                    <a
                        href='#'
                        className='d-flex align-items-center'
                        onClick={() => this.fireActionAndClose(plug.action!)}
                    >
                        <span className='d-flex align-items-center overflow--ellipsis'>{plug.icon}</span>
                        <span>{plug.dropdownText}</span>
                    </a>
                </li>
            );
        });

        const items = componentItems.concat(appBindings.filter((binding) => binding.call).map((binding) => {
            return (
                <li
                    key={'channelHeaderPlug' + binding.app_id + binding.location}
                >
                    <a
                        href='#'
                        className='d-flex align-items-center'
                        onClick={() => this.fireActionAndClose(() => this.props.actions.doAppCall({
                            url: binding.call!.url,
                            context: {
                                app_id: binding.app_id,
<<<<<<< HEAD
                                location_id: binding.location,
=======
                                location: binding.location,
>>>>>>> 2b766e23
                                team_id: this.props.channel.team_id,
                                channel_id: this.props.channel.id,
                            },
                        }))}
                    >
                        <span className='d-flex align-items-center overflow--ellipsis'>{(<img src={binding.icon}/>)}</span>
                        <span>{binding.label}</span>
                    </a>
                </li>
            );
        }));

        return (
            <div className='flex-child'>
                <Dropdown
                    id='channelHeaderPlugDropdown'
                    onToggle={this.toggleDropdown}
                    open={this.state.dropdownOpen}
                >
                    <CustomToggle
                        bsRole='toggle'
                        dropdownOpen={this.state.dropdownOpen}
                    >
                        <OverlayTrigger
                            delayShow={Constants.OVERLAY_TIME_DELAY}
                            placement='bottom'
                            overlay={this.state.dropdownOpen ? <></> : (
                                <Tooltip id='removeIcon'>
                                    <div aria-hidden={true}>
                                        <FormattedMessage
                                            id='generic_icons.plugins'
                                            defaultMessage='Plugins'
                                        />
                                    </div>
                                </Tooltip>
                            )}
                        >
                            <React.Fragment>
                                <PluginChannelHeaderIcon
                                    id='pluginChannelHeaderIcon'
                                    className='icon icon--standard icon__pluginChannelHeader'
                                    aria-hidden='true'
                                />
                                <span
                                    id='pluginCount'
                                    className='icon__text'
                                >
                                    {plugs.length}
                                </span>
                            </React.Fragment>
                        </OverlayTrigger>
                    </CustomToggle>
                    <CustomMenu
                        bsRole='menu'
                        open={this.state.dropdownOpen}
                        onClose={this.onClose}
                    >
                        {items}
                    </CustomMenu>
                </Dropdown>
            </div>
        );
    }

    render() {
        const components = this.props.components || [];
        const appBindings = this.props.appBindings || [];

        if (components.length === 0 && appBindings.length === 0) {
            return null;
        } else if ((components.length + appBindings.length) <= 5) {
            const componentButtons = components.filter((plug) => plug.icon && plug.action).map(this.createComponentButton);
            return componentButtons.concat(appBindings.map(this.createAppBindingButton));
        }

        return this.createDropdown(components, appBindings);
    }
}

/* eslint-enable react/no-multi-comp */<|MERGE_RESOLUTION|>--- conflicted
+++ resolved
@@ -148,11 +148,7 @@
             ...binding.call,
             context: {
                 app_id: binding.app_id,
-<<<<<<< HEAD
-                location_id: binding.location,
-=======
                 location: binding.location,
->>>>>>> 2b766e23
                 team_id: this.props.channel.team_id,
                 channel_id: this.props.channel.id,
             },
@@ -209,11 +205,7 @@
                             url: binding.call!.url,
                             context: {
                                 app_id: binding.app_id,
-<<<<<<< HEAD
-                                location_id: binding.location,
-=======
                                 location: binding.location,
->>>>>>> 2b766e23
                                 team_id: this.props.channel.team_id,
                                 channel_id: this.props.channel.id,
                             },
