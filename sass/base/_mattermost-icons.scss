@charset "UTF-8";

 @font-face {
  font-family: 'mattermosticons';
<<<<<<< HEAD
  src: url('../fonts/mattermosticons.eot?99822813');
  src: url('../fonts/mattermosticons.eot?99822813#iefix') format('embedded-opentype'),
       url('../fonts/mattermosticons.woff2?99822813') format('woff2'),
       url('../fonts/mattermosticons.woff?99822813') format('woff'),
       url('../fonts/mattermosticons.ttf?99822813') format('truetype'),
       url('../fonts/mattermosticons.svg?99822813#mattermosticons') format('svg');
=======
  src: url('../fonts/mattermosticons/mattermosticons.eot?16343536');
  src: url('../fonts/mattermosticons/mattermosticons.eot?16343536#iefix') format('embedded-opentype'),
       url('../fonts/mattermosticons/mattermosticons.woff2?16343536') format('woff2'),
       url('../fonts/mattermosticons/mattermosticons.woff?16343536') format('woff'),
       url('../fonts/mattermosticons/mattermosticons.ttf?16343536') format('truetype'),
       url('../fonts/mattermosticons/mattermosticons.svg?16343536#mattermosticons') format('svg');
>>>>>>> 4aadc451
  font-weight: normal;
  font-style: normal;
}
/* Chrome hack: SVG is rendered more smooth in Windozze. 100% magic, uncomment if you need it. */
/* Note, that will break hinting! In other OS-es font will be not as sharp as it could be */
/*
@media screen and (-webkit-min-device-pixel-ratio:0) {
  @font-face {
    font-family: 'mattermosticons';
<<<<<<< HEAD
    src: url('../fonts/mattermosticons.svg?99822813#mattermosticons') format('svg');
=======
    src: url('../font/mattermosticons.svg?16343536#mattermosticons') format('svg');
>>>>>>> 4aadc451
  }
}
*/

[class^="icon-"]:before, [class*=" icon-"]:before {
  font-family: "mattermosticons";
  font-style: normal;
  font-weight: normal;
  speak: none;

  display: inline-block;
  text-decoration: inherit;
  width: 1em;
  margin-right: .2em;
  text-align: center;
  /* opacity: .8; */

  /* For safety - reset parent styles, that can break glyph codes*/
  font-variant: normal;
  text-transform: none;

  /* fix buttons height, for twitter bootstrap */
  line-height: 1em;

  /* Animation center compensation - margins should be symmetric */
  /* remove if not needed */
  margin-left: .2em;

  /* you can be more comfortable with increased icons size */
  /* font-size: 120%; */

  /* Font smoothing. That was taken from TWBS */
  -webkit-font-smoothing: antialiased;
  -moz-osx-font-smoothing: grayscale;

  /* Uncomment for 3D effect */
  /* text-shadow: 1px 1px 1px rgba(127, 127, 127, 0.3); */
}

.icon-mattermost:before { content: '\e800'; } /* '' */
.icon-archive-outline:before { content: '\e801'; } /* '' */
.icon-beach-umbrella-outline:before { content: '\e802'; } /* '' */
.icon-exclamation-thick:before { content: '\e803'; } /* '' */
.icon-gfycat:before { content: '\e804'; } /* '' */
.icon-globe:before { content: '\e805'; } /* '' */
.icon-iframe-list-outline:before { content: '\e806'; } /* '' */
.icon-oauth:before { content: '\e807'; } /* '' */
.icon-power-plug-outline:before { content: '\e808'; } /* '' */
.icon-robot-happy:before { content: '\e809'; } /* '' */
.icon-server-outline:before { content: '\e80a'; } /* '' */
.icon-slash-forward-box-outline:before { content: '\e80b'; } /* '' */
.icon-webhook-incoming:before { content: '\e80c'; } /* '' */
.icon-webhook-outgoing:before { content: '\e80d'; } /* '' */
.icon-image-area-outline:before { content: '\e80e'; } /* '' */
.icon-emoticon-plus-outline:before { content: '\e80f'; } /* '' */
.icon-arrow-back-ios:before { content: '\e810'; } /* '' */
.icon-arrow-forward-ios:before { content: '\e811'; } /* '' */
.icon-mark-as-unread:before { content: '\e812'; } /* '' */
<<<<<<< HEAD
.icon-shield-alert-outline-2:before { content: '\e813'; } /* '' */
=======
.icon-brand-zoom:before { content: '\e897'; } /* '' */
>>>>>>> 4aadc451
.icon-account-multiple-outline:before { content: '\f00f'; } /* '' */
.icon-account-outline:before { content: '\f013'; } /* '' */
.icon-airplane:before { content: '\f01d'; } /* '' */
.icon-alert-outline:before { content: '\f02a'; } /* '' */
.icon-arrow-down:before { content: '\f045'; } /* '' */
.icon-arrow-left:before { content: '\f04d'; } /* '' */
.icon-arrow-up:before { content: '\f05d'; } /* '' */
.icon-at:before { content: '\f065'; } /* '' */
.icon-flask-outline:before { content: '\f096'; } /* '' */
.icon-bell-outline:before { content: '\f09c'; } /* '' */
.icon-cellphone:before { content: '\f11c'; } /* '' */
.icon-chart-bar:before { content: '\f128'; } /* '' */
.icon-chart-line:before { content: '\f12a'; } /* '' */
.icon-check:before { content: '\f12c'; } /* '' */
.icon-checkbox-blank-outline:before { content: '\f131'; } /* '' */
.icon-checkbox-marked:before { content: '\f132'; } /* '' */
.icon-chevron-down:before { content: '\f140'; } /* '' */
.icon-chevron-left:before { content: '\f141'; } /* '' */
.icon-chevron-right:before { content: '\f142'; } /* '' */
.icon-clock-outline:before { content: '\f150'; } /* '' */
.icon-close:before { content: '\f156'; } /* '' */
.icon-close-circle-outline:before { content: '\f15a'; } /* '' */
.icon-code-brackets:before { content: '\f16a'; } /* '' */
.icon-code-tags:before { content: '\f174'; } /* '' */
.icon-console:before { content: '\f18d'; } /* '' */
.icon-dots-horizontal:before { content: '\f1d8'; } /* '' */
.icon-dots-vertical:before { content: '\f1d9'; } /* '' */
.icon-email-outline:before { content: '\f1f0'; } /* '' */
.icon-emoticon-outline:before { content: '\f1f2'; } /* '' */
.icon-emoticon-happy-outline:before { content: '\f1f5'; } /* '' */
.icon-filter-variant:before { content: '\f236'; } /* '' */
.icon-fire:before { content: '\f238'; } /* '' */
.icon-flag:before { content: '\f23b'; } /* '' */
.icon-flag-outline:before { content: '\f23d'; } /* '' */
.icon-format-bold:before { content: '\f264'; } /* '' */
.icon-format-clear:before { content: '\f265'; } /* '' */
.icon-format-header-1:before { content: '\f26b'; } /* '' */
.icon-format-header-2:before { content: '\f26c'; } /* '' */
.icon-format-header-3:before { content: '\f26d'; } /* '' */
.icon-format-header-4:before { content: '\f26e'; } /* '' */
.icon-format-header-5:before { content: '\f26f'; } /* '' */
.icon-format-header-6:before { content: '\f270'; } /* '' */
.icon-format-italic:before { content: '\f277'; } /* '' */
.icon-format-list-bulleted:before { content: '\f279'; } /* '' */
.icon-format-list-numbered:before { content: '\f27b'; } /* '' */
.icon-format-strikethrough-variant:before { content: '\f281'; } /* '' */
.icon-github-circle:before { content: '\f2a4'; } /* '' */
.icon-heart-outline:before { content: '\f2d5'; } /* '' */
.icon-help:before { content: '\f2d6'; } /* '' */
.icon-information-outline:before { content: '\f2fd'; } /* '' */
.icon-laptop:before { content: '\f322'; } /* '' */
.icon-leaf:before { content: '\f32a'; } /* '' */
.icon-lightbulb-outline:before { content: '\f336'; } /* '' */
.icon-link-variant:before { content: '\f339'; } /* '' */
.icon-link-variant-off:before { content: '\f33a'; } /* '' */
.icon-lock-outline:before { content: '\f341'; } /* '' */
.icon-magnify:before { content: '\f349'; } /* '' */
.icon-menu:before { content: '\f35c'; } /* '' */
.icon-menu-down:before { content: '\f35d'; } /* '' */
.icon-minus-box:before { content: '\f375'; } /* '' */
.icon-minus-circle:before { content: '\f376'; } /* '' */
.icon-paperclip:before { content: '\f3e2'; } /* '' */
.icon-pin:before { content: '\f403'; } /* '' */
.icon-plus:before { content: '\f415'; } /* '' */
.icon-plus-box:before { content: '\f416'; } /* '' */
.icon-refresh:before { content: '\f450'; } /* '' */
.icon-send:before { content: '\f48a'; } /* '' */
.icon-shield-outline:before { content: '\f499'; } /* '' */
.icon-sitemap:before { content: '\f4aa'; } /* '' */
.icon-soccer:before { content: '\f4b8'; } /* '' */
.icon-source-pull:before { content: '\f4c2'; } /* '' */
.icon-star:before { content: '\f4ce'; } /* '' */
.icon-star-outline:before { content: '\f4d2'; } /* '' */
.icon-sync:before { content: '\f4e6'; } /* '' */
.icon-alert-circle-outline:before { content: '\f5d6'; } /* '' */
.icon-check-circle:before { content: '\f5e0'; } /* '' */
.icon-email-variant:before { content: '\f5f0'; } /* '' */
.icon-food-fork-drink:before { content: '\f5f2'; } /* '' */
.icon-arrow-collapse:before { content: '\f615'; } /* '' */
.icon-arrow-expand:before { content: '\f616'; } /* '' */
.icon-source-branch:before { content: '\f62c'; } /* '' */
.icon-tune:before { content: '\f62e'; } /* '' */
.icon-webhook:before { content: '\f62f'; } /* '' */
.icon-eye-outline:before { content: '\f6cf'; } /* '' */
.icon-cancel:before { content: '\f739'; } /* '' */
.icon-format-quote-open:before { content: '\f756'; } /* '' */
.icon-square:before { content: '\f763'; } /* '' */
.icon-circle-outline:before { content: '\f765'; } /* '' */
.icon-account-plus-outline:before { content: '\f800'; } /* '' */
.icon-forum-outline:before { content: '\f821'; } /* '' */
.icon-settings-outline:before { content: '\f8ba'; } /* '' */
.icon-hammer:before { content: '\f8e9'; } /* '' */
.icon-pin-outline:before { content: '\f930'; } /* '擄' */
.icon-clock:before { content: '\f953'; } /* '肋' */
.icon-image-outline:before { content: '\f975'; } /* '掠' */
.icon-email-plus-outline:before { content: '\f9eb'; } /* '匿' */
.icon-file-document-outline:before { content: '\f9ed'; } /* '吝' */
.icon-layers-outline:before { content: '\f9fd'; } /* '什' */
.icon-bell-off-outline:before { content: '\fa90'; } /* '敖' */
.icon-chevron-down-circle-outline:before { content: '\fb0c'; } /* '﬌' */
.icon-format-letter-case:before { content: '\fb19'; } /* '﬙' */
.icon-account-group-outline:before { content: '\fb34'; } /* 'הּ' */
.icon-download-outline:before { content: '\fb6b'; } /* 'ﭫ' */
.icon-video-outline:before { content: '\fbb8'; } /* '﮸' */
.icon-pencil-outline:before { content: '\fc92'; } /* 'ﲒ' */
.icon-camera-outline:before { content: '\fd39'; } /* 'ﴹ' */
.icon-file-video-outline:before { content: '\fe10'; } /* '︐' */
.icon-palette-outline:before { content: '\fe6c'; } /* '﹬' */
.icon-file-music-outline:before { content: '\fe7c'; } /* 'ﹼ' */
.icon-file-pdf-outline:before { content: '\fe7d'; } /* 'ﹽ' */
.icon-file-image-outline:before { content: '\fecd'; } /* 'ﻍ' */
.icon-reply-outline:before { content: '\ff3d'; } /* '］' */
.icon-draw:before { content: '\ff66'; } /* 'ｦ' */
.icon-file-code-outline:before { content: '󰁍'; } /* '\f004d' */
.icon-file-excel-outline:before { content: '󰁏'; } /* '\f004f' */
.icon-arrow-right:before { content: '󰁔'; } /* '\f0054' */
.icon-file-powerpoint-outline:before { content: '󰁗'; } /* '\f0057' */
.icon-file-word-outline:before { content: '󰁠'; } /* '\f0060' */
.icon-dock-left:before { content: '󰃕'; } /* '\f00d5' */
.icon-chevron-up:before { content: '󰅃'; } /* '\f0143' */
.icon-close-circle:before { content: '󰅙'; } /* '\f0159' */
.icon-content-copy:before { content: '󰆏'; } /* '\f018f' */
.icon-view-grid-outline:before { content: '󰈄'; } /* '\f0204' */
.icon-file-outline:before { content: '󰈤'; } /* '\f0224' */
.icon-folder-outline:before { content: '󰉖'; } /* '\f0256' */
.icon-archive-arrow-up-outline:before { content: '󰊇'; } /* '\f0287' */
.icon-glasses:before { content: '󰊪'; } /* '\f02aa' */
<<<<<<< HEAD
.icon-minus-circle-outline:before { content: '󰍷'; } /* '\f0377' */
=======
.icon-magnify-minus:before { content: '󰍊'; } /* '\f034a' */
.icon-magnify-plus:before { content: '󰍋'; } /* '\f034b' */
.icon-minus:before { content: '󰍴'; } /* '\f0374' */
.icon-minus-circle-outline:before { content: '󰍷'; } /* '\f0377' */
.icon-sort-alphabetical-ascending:before { content: '󰖽'; } /* '\f05bd' */
>>>>>>> 4aadc451
.icon-trash-can-outline:before { content: '󰩺'; } /* '\f0a7a' */
.icon-folder-plus-outline:before { content: '󰮝'; } /* '\f0b9d' */
.icon-hand-right:before { content: '󰹇'; } /* '\f0e47' */
.icon-shield-alert-outline:before { content: '󰻍'; } /* '\f0ecd' */
.icon-folder-move-outline:before { content: '󱉆'; } /* '\f1246' */<|MERGE_RESOLUTION|>--- conflicted
+++ resolved
@@ -2,21 +2,12 @@
 
  @font-face {
   font-family: 'mattermosticons';
-<<<<<<< HEAD
-  src: url('../fonts/mattermosticons.eot?99822813');
-  src: url('../fonts/mattermosticons.eot?99822813#iefix') format('embedded-opentype'),
-       url('../fonts/mattermosticons.woff2?99822813') format('woff2'),
-       url('../fonts/mattermosticons.woff?99822813') format('woff'),
-       url('../fonts/mattermosticons.ttf?99822813') format('truetype'),
-       url('../fonts/mattermosticons.svg?99822813#mattermosticons') format('svg');
-=======
   src: url('../fonts/mattermosticons/mattermosticons.eot?16343536');
   src: url('../fonts/mattermosticons/mattermosticons.eot?16343536#iefix') format('embedded-opentype'),
        url('../fonts/mattermosticons/mattermosticons.woff2?16343536') format('woff2'),
        url('../fonts/mattermosticons/mattermosticons.woff?16343536') format('woff'),
        url('../fonts/mattermosticons/mattermosticons.ttf?16343536') format('truetype'),
        url('../fonts/mattermosticons/mattermosticons.svg?16343536#mattermosticons') format('svg');
->>>>>>> 4aadc451
   font-weight: normal;
   font-style: normal;
 }
@@ -26,11 +17,7 @@
 @media screen and (-webkit-min-device-pixel-ratio:0) {
   @font-face {
     font-family: 'mattermosticons';
-<<<<<<< HEAD
-    src: url('../fonts/mattermosticons.svg?99822813#mattermosticons') format('svg');
-=======
     src: url('../font/mattermosticons.svg?16343536#mattermosticons') format('svg');
->>>>>>> 4aadc451
   }
 }
 */
@@ -89,11 +76,7 @@
 .icon-arrow-back-ios:before { content: '\e810'; } /* '' */
 .icon-arrow-forward-ios:before { content: '\e811'; } /* '' */
 .icon-mark-as-unread:before { content: '\e812'; } /* '' */
-<<<<<<< HEAD
-.icon-shield-alert-outline-2:before { content: '\e813'; } /* '' */
-=======
 .icon-brand-zoom:before { content: '\e897'; } /* '' */
->>>>>>> 4aadc451
 .icon-account-multiple-outline:before { content: '\f00f'; } /* '' */
 .icon-account-outline:before { content: '\f013'; } /* '' */
 .icon-airplane:before { content: '\f01d'; } /* '' */
@@ -221,15 +204,11 @@
 .icon-folder-outline:before { content: '󰉖'; } /* '\f0256' */
 .icon-archive-arrow-up-outline:before { content: '󰊇'; } /* '\f0287' */
 .icon-glasses:before { content: '󰊪'; } /* '\f02aa' */
-<<<<<<< HEAD
-.icon-minus-circle-outline:before { content: '󰍷'; } /* '\f0377' */
-=======
 .icon-magnify-minus:before { content: '󰍊'; } /* '\f034a' */
 .icon-magnify-plus:before { content: '󰍋'; } /* '\f034b' */
 .icon-minus:before { content: '󰍴'; } /* '\f0374' */
 .icon-minus-circle-outline:before { content: '󰍷'; } /* '\f0377' */
 .icon-sort-alphabetical-ascending:before { content: '󰖽'; } /* '\f05bd' */
->>>>>>> 4aadc451
 .icon-trash-can-outline:before { content: '󰩺'; } /* '\f0a7a' */
 .icon-folder-plus-outline:before { content: '󰮝'; } /* '\f0b9d' */
 .icon-hand-right:before { content: '󰹇'; } /* '\f0e47' */
