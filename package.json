{
  "name": "mattermost-webapp",
  "browser": {
    "./client/web_client.jsx": "./client/browser_web_client.jsx"
  },
  "version": "0.0.1",
  "private": true,
  "dependencies": {
    "@formatjs/intl-pluralrules": "3.2.3",
    "@formatjs/intl-relativetimeformat": "6.2.3",
    "@stripe/react-stripe-js": "1.1.2",
    "@stripe/stripe-js": "1.9.0",
    "@types/country-list": "2.1.0",
    "@types/react-overlays": "1.1.3",
    "@types/semver": "7.3.4",
    "bootstrap": "3.4.1",
    "chart.js": "2.9.3",
    "compass-mixins": "0.12.10",
    "core-js": "3.6.5",
    "country-list": "2.2.0",
    "css-vars-ponyfill": "2.3.2",
    "custom-protocol-detection": "github:ismailhabib/custom-protocol-detection",
    "dynamic-virtualized-list": "github:mattermost/dynamic-virtualized-list#119db968c96643c7106d4d2c965f05b2e251bc83",
    "emoji-regex": "9.0.0",
    "exif2css": "1.3.0",
    "fastclick": "1.0.6",
    "flexsearch": "0.6.32",
    "flux": "3.1.3",
    "font-awesome": "4.7.0",
    "highlight.js": "10.4.1",
    "hoist-non-react-statics": "3.3.2",
    "html-to-react": "1.4.3",
    "inobounce": "0.2.0",
    "jasny-bootstrap": "3.1.3",
    "jquery": "3.5.1",
    "katex": "0.11.1",
    "key-mirror": "1.0.1",
    "localforage": "1.7.3",
    "localforage-observable": "2.0.1",
    "mark.js": "8.11.1",
    "marked": "github:mattermost/marked#87769262aa02e1784570f61f4f962050e07cc335",
<<<<<<< HEAD
    "mattermost-redux": "github:mattermost/mattermost-redux#191efaea2a359933c5bf0279de53448bfe9bd1e3",
=======
    "mattermost-redux": "github:mattermost/mattermost-redux#6c7540ef6ce2ac3452a1d77ad36c306d8cea9fb6",
>>>>>>> 3cad91ef
    "moment-timezone": "0.5.31",
    "p-queue": "6.6.1",
    "pdfjs-dist": "2.1.266",
    "popper.js": "1.16.1",
    "prettier": "2.0.5",
    "prop-types": "15.7.2",
    "react": "16.13.1",
    "react-beautiful-dnd": "^13.0.0",
    "react-bootstrap": "github:mattermost/react-bootstrap#c6957962364e0818a51bbfd13e89919903b422d6",
    "react-color": "2.18.1",
    "react-contextmenu": "2.14.0",
    "react-custom-scrollbars": "4.2.1",
    "react-day-picker": "7.4.8",
    "react-dom": "16.13.1",
    "react-hot-loader": "4.12.21",
    "react-inlinesvg": "1.2.0",
    "react-intl": "5.3.2",
    "react-is": "16.13.1",
    "react-overlays": "1.2.0",
    "react-redux": "7.2.1",
    "react-router-dom": "5.2.0",
    "react-select": "2.4.4",
    "react-transition-group": "4.4.1",
    "react-virtualized-auto-sizer": "1.0.2",
    "rebound": "0.1.0",
    "redux": "4.0.5",
    "redux-batched-actions": "0.5.0",
    "redux-persist": "4.10.2",
    "regenerator-runtime": "0.13.7",
    "reselect": "4.0.0",
    "semver": "7.3.2",
    "superagent": "5.2.2",
    "tinycolor2": "1.4.1",
    "typescript": "3.9.7",
    "xregexp": "4.3.0",
    "zen-observable": "0.8.15"
  },
  "devDependencies": {
    "@babel/cli": "7.10.5",
    "@babel/core": "7.10.5",
    "@babel/plugin-proposal-class-properties": "7.10.4",
    "@babel/plugin-proposal-object-rest-spread": "7.10.4",
    "@babel/preset-env": "7.10.4",
    "@babel/preset-react": "7.10.4",
    "@babel/preset-typescript": "7.10.4",
    "@hot-loader/react-dom": "16.13.0",
    "@storybook/addon-actions": "5.3.19",
    "@storybook/addon-knobs": "5.3.19",
    "@storybook/addon-links": "5.3.19",
    "@storybook/addon-notes": "5.3.19",
    "@storybook/addons": "5.3.19",
    "@storybook/react": "5.3.19",
    "@testing-library/jest-dom": "5.11.4",
    "@testing-library/react": "10.4.9",
    "@types/bootstrap": "4.5.0",
    "@types/chart.js": "2.9.24",
    "@types/classnames": "2.2.10",
    "@types/enzyme": "3.10.5",
    "@types/highlight.js": "9.12.4",
    "@types/history": "4.7.7",
    "@types/jest": "26.0.12",
    "@types/jquery": "3.5.1",
    "@types/lodash": "4.14.161",
    "@types/mark.js": "8.11.5",
    "@types/marked": "0.7.4",
    "@types/moment-timezone": "0.5.30",
    "@types/node": "14.0.23",
    "@types/react": "16.9.49",
    "@types/react-beautiful-dnd": "^13.0.0",
    "@types/react-bootstrap": "0.32.22",
    "@types/react-color": "3.0.4",
    "@types/react-custom-scrollbars": "4.0.7",
    "@types/react-dom": "16.9.8",
    "@types/react-is": "16.7.1",
    "@types/react-redux": "7.1.9",
    "@types/react-router-dom": "5.1.5",
    "@types/react-select": "3.0.19",
    "@types/react-transition-group": "4.4.0",
    "@types/redux-mock-store": "1.0.2",
    "@types/tinycolor2": "1.4.2",
    "@typescript-eslint/eslint-plugin": "3.6.1",
    "@typescript-eslint/parser": "3.6.1",
    "babel-eslint": "10.1.0",
    "babel-jest": "26.1.0",
    "babel-loader": "8.1.0",
    "babel-plugin-typescript-to-proptypes": "0.17.1",
    "browser-resolve": "1.11.3",
    "bundle-loader": "0.5.6",
    "clone": "2.1.2",
    "copy-webpack-plugin": "6.0.3",
    "cross-env": "7.0.2",
    "css-loader": "3.6.0",
    "enzyme": "3.11.0",
    "enzyme-adapter-react-16": "1.15.4",
    "enzyme-to-json": "3.5.0",
    "eslint": "7.4.0",
    "eslint-import-resolver-webpack": "0.12.2",
    "eslint-plugin-babel": "5.3.1",
    "eslint-plugin-cypress": "2.11.1",
    "eslint-plugin-header": "3.0.0",
    "eslint-plugin-import": "2.22.0",
    "eslint-plugin-jquery": "1.5.1",
    "eslint-plugin-mattermost": "github:mattermost/eslint-plugin-mattermost#46ad99355644a719bf32082f472048f526605181",
    "eslint-plugin-no-only-tests": "2.4.0",
    "eslint-plugin-react": "7.20.6",
    "exports-loader": "1.1.0",
    "file-loader": "6.0.0",
    "full-icu": "1.3.1",
    "html-loader": "1.1.0",
    "html-webpack-plugin": "4.3.0",
    "identity-obj-proxy": "3.0.0",
    "image-webpack-loader": "6.0.0",
    "imports-loader": "1.1.0",
    "jest": "26.1.0",
    "jest-canvas-mock": "2.2.0",
    "jest-cli": "26.1.0",
    "jest-junit": "11.0.1",
    "jest-watch-typeahead": "0.6.1",
    "jquery-deferred": "0.3.1",
    "mini-css-extract-plugin": "0.9.0",
    "mmjstool": "github:mattermost/mattermost-utilities#3faa6075089a541d8c90ed85114e644c7a23fedf",
    "node-sass": "4.14.1",
    "react-router-enzyme-context": "1.2.0",
    "redux-mock-store": "1.5.4",
    "redux-persist-node-storage": "2.0.0",
    "remote-redux-devtools": "0.5.16",
    "sass-loader": "8.0.2",
    "style-loader": "1.2.1",
    "webpack": "4.43.0",
    "webpack-cli": "3.3.12",
    "webpack-dev-server": "3.11.0",
    "webpack-livereload-plugin": "2.3.0",
    "webpack-node-externals": "1.7.2",
    "webpack-pwa-manifest": "4.2.0",
    "yup": "0.29.3"
  },
  "jest": {
    "snapshotSerializers": [
      "enzyme-to-json/serializer"
    ],
    "testPathIgnorePatterns": [
      "/node_modules/"
    ],
    "clearMocks": true,
    "collectCoverageFrom": [
      "actions/**/*.{js,jsx,ts,tsx}",
      "client/**/*.{js,jsx,ts,tsx}",
      "components/**/*.{jsx,tsx}",
      "plugins/**/*.{js,jsx,ts,tsx}",
      "reducers/**/*.{js,jsx,ts,tsx}",
      "routes/**/*.{js,jsx,ts,tsx}",
      "selectors/**/*.{js,jsx,ts,tsx}",
      "stores/**/*.{js,jsx,ts,tsx}",
      "utils/**/*.{js,jsx,ts,tsx}"
    ],
    "coverageReporters": [
      "lcov",
      "text-summary"
    ],
    "moduleNameMapper": {
      "^.+\\.(jpg|jpeg|png|apng|gif|eot|otf|webp|svg|ttf|woff|woff2|mp4|webm|wav|mp3|m4a|aac|oga)$": "identity-obj-proxy",
      "^.+\\.(css|less|scss)$": "identity-obj-proxy",
      "^.*i18n.*\\.(json)$": "<rootDir>/tests/i18n_mock.json",
      "^bundle-loader\\?lazy\\!(.*)$": "$1"
    },
    "moduleDirectories": [
      "",
      "node_modules"
    ],
    "moduleFileExtensions": [
      "ts",
      "tsx",
      "js",
      "jsx",
      "json"
    ],
    "reporters": [
      "default",
      "jest-junit"
    ],
    "transformIgnorePatterns": [
      "node_modules/(?!react-native|react-router)"
    ],
    "setupFiles": [
      "jest-canvas-mock"
    ],
    "setupFilesAfterEnv": [
      "<rootDir>/tests/setup.js"
    ],
    "testURL": "http://localhost:8065",
    "watchPlugins": [
      "jest-watch-typeahead/filename",
      "jest-watch-typeahead/testname"
    ]
  },
  "jest-junit": {
    "outputDirectory": "build",
    "outputName": "test-results.xml"
  },
  "scripts": {
    "check": "eslint --ext .js,.jsx,.tsx,.ts . --quiet --cache",
    "fix": "eslint --ext .js,.jsx,.tsx,.ts . --quiet --fix --cache",
    "build": "cross-env NODE_ENV=production webpack --display-error-details --verbose",
    "run": "webpack --progress --watch",
    "dev-server": "webpack-dev-server -d",
    "test": "cross-env NODE_ICU_DATA=node_modules/full-icu TZ=Etc/UTC jest --maxWorkers=50%",
    "test-ci": "cross-env NODE_ICU_DATA=node_modules/full-icu TZ=Etc/UTC jest --ci --maxWorkers=8",
    "stats": "cross-env NODE_ENV=production webpack --profile --json > webpack_stats.json",
    "updatesnapshot": "cross-env NODE_ICU_DATA=node_modules/full-icu TZ=Etc/UTC jest --updateSnapshot",
    "test:debug": "cross-env NODE_ICU_DATA=node_modules/full-icu TZ=Etc/UTC jest --forceExit --detectOpenHandles",
    "test:speed": "cross-env NODE_ICU_DATA=node_modules/full-icu TZ=Etc/UTC jest",
    "test:watch": "cross-env NODE_ICU_DATA=node_modules/full-icu TZ=Etc/UTC jest --watch",
    "test:coverage": "cross-env NODE_ICU_DATA=node_modules/full-icu TZ=Etc/UTC jest --coverage",
    "mmjstool": "mmjstool",
    "i18n-extract": "npm run mmjstool -- i18n extract-webapp",
    "i18n-clean-empty": "npm run mmjstool -- i18n clean-empty --webapp-dir .",
    "i18n-check-empty-src": "npm run mmjstool -- i18n check-empty-src --webapp-dir .",
    "storybook": "start-storybook -p 6006 -s ./storybook/static",
    "build-storybook": "build-storybook -s ./storybook/static",
    "check-types": "tsc"
  }
}<|MERGE_RESOLUTION|>--- conflicted
+++ resolved
@@ -39,11 +39,7 @@
     "localforage-observable": "2.0.1",
     "mark.js": "8.11.1",
     "marked": "github:mattermost/marked#87769262aa02e1784570f61f4f962050e07cc335",
-<<<<<<< HEAD
     "mattermost-redux": "github:mattermost/mattermost-redux#191efaea2a359933c5bf0279de53448bfe9bd1e3",
-=======
-    "mattermost-redux": "github:mattermost/mattermost-redux#6c7540ef6ce2ac3452a1d77ad36c306d8cea9fb6",
->>>>>>> 3cad91ef
     "moment-timezone": "0.5.31",
     "p-queue": "6.6.1",
     "pdfjs-dist": "2.1.266",
