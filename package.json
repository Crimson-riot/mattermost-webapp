--- conflicted
+++ resolved
@@ -36,11 +36,7 @@
     "localforage-observable": "2.0.1",
     "mark.js": "8.11.1",
     "marked": "github:mattermost/marked#87769262aa02e1784570f61f4f962050e07cc335",
-<<<<<<< HEAD
     "mattermost-redux": "github:larkox/mattermost-redux#c4ab75ebddbb575b498f13c984aba7d6a60ecf49",
-=======
-    "mattermost-redux": "github:mattermost/mattermost-redux#47b470894fc7c0cac8181a04b348295b4bf8855b",
->>>>>>> 1451e800
     "moment-timezone": "0.5.31",
     "p-queue": "^6.4.0",
     "pdfjs-dist": "2.0.489",
