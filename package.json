{
  "name": "mattermost-webapp",
  "browser": {
    "./client/web_client.jsx": "./client/browser_web_client.jsx"
  },
  "version": "0.0.1",
  "private": true,
  "dependencies": {
    "@formatjs/intl-pluralrules": "1.3.1",
    "@formatjs/intl-relativetimeformat": "4.4.0",
    "@types/highlight.js": "9.12.3",
    "@typescript-eslint/parser": "2.6.0",
    "bootstrap": "3.4.1",
    "bootstrap-colorpicker": "2.5.2",
    "chart.js": "2.9.2",
    "compass-mixins": "0.12.10",
    "core-js": "3.3.6",
    "css-vars-ponyfill": "2.1.2",
    "emoji-regex": "8.0.0",
    "exif2css": "1.3.0",
    "fastclick": "1.0.6",
    "flexsearch": "0.6.32",
    "flux": "3.1.3",
    "font-awesome": "4.7.0",
    "highlight.js": "9.16.2",
    "hoist-non-react-statics": "3.3.0",
    "html-to-react": "1.4.2",
    "inobounce": "0.2.0",
    "intl": "1.2.5",
    "jasny-bootstrap": "3.1.3",
    "jquery": "3.4.1",
    "katex": "0.11.1",
    "key-mirror": "1.0.1",
    "localforage": "1.7.3",
    "localforage-observable": "2.0.0",
    "mark.js": "8.11.1",
<<<<<<< HEAD
    "mattermost-redux": "github:mattermost/mattermost-redux#1976433179ba69765623ce12194c4ec9fc93e580",
=======
>>>>>>> a5151854
    "marked": "github:mattermost/marked#8214e10918264fb88cec474196023949f7cb4b30",
    "mattermost-redux": "github:mattermost/mattermost-redux#aec5d7c636be6c562e64f0977c6c53b40b67beae",
    "moment-timezone": "0.5.27",
    "pdfjs-dist": "2.0.489",
    "perfect-scrollbar": "0.8.1",
    "popmotion": "8.7.0",
    "popper.js": "1.16.0",
    "prop-types": "15.7.2",
    "react": "16.8.6",
    "react-addons-pure-render-mixin": "15.6.2",
    "react-bootstrap": "github:mattermost/react-bootstrap#c6957962364e0818a51bbfd13e89919903b422d6",
    "react-color": "2.17.3",
    "react-contextmenu": "2.13.0",
    "react-custom-scrollbars": "4.2.1",
    "react-day-picker": "7.4.0",
    "react-dom": "16.8.6",
    "react-hot-loader": "4.12.15",
    "react-intl": "3.3.2",
    "react-overlays": "1.2.0",
    "react-redux": "5.1.1",
    "react-router-dom": "5.0.1",
    "react-select": "2.4.4",
    "react-transition-group": "4.3.0",
    "react-virtualized-auto-sizer": "1.0.2",
    "react-window": "github:mattermost/react-window#fcc3f86581fc0bb4a1f34c0024b34f06fc9d971a",
    "rebound": "0.1.0",
    "redux": "4.0.4",
    "redux-batched-actions": "0.4.1",
    "redux-persist": "4.10.2",
    "regenerator-runtime": "0.13.3",
    "reselect": "4.0.0",
    "semver": "6.3.0",
    "superagent": "5.1.0",
    "typescript": "3.6.4",
    "xregexp": "4.2.4",
    "zen-observable": "0.8.14"
  },
  "devDependencies": {
    "@babel/cli": "7.6.4",
    "@babel/core": "7.6.4",
    "@babel/plugin-proposal-class-properties": "7.5.5",
    "@babel/plugin-proposal-object-rest-spread": "7.6.2",
    "@babel/plugin-syntax-dynamic-import": "7.2.0",
    "@babel/preset-env": "7.6.3",
    "@babel/preset-react": "7.6.3",
    "@babel/preset-typescript": "7.6.0",
    "@hot-loader/react-dom": "16.10.2",
    "@storybook/addon-actions": "5.2.5",
    "@storybook/addon-knobs": "5.2.5",
    "@storybook/addon-links": "5.2.5",
    "@storybook/addon-notes": "5.2.5",
    "@storybook/addons": "5.2.5",
    "@storybook/react": "5.2.5",
    "@types/chart.js": "2.8.10",
    "@types/jquery": "3.3.31",
    "@types/react-bootstrap": "0.32.20",
    "@types/react-color": "3.0.1",
    "@types/react-redux": "7.1.4",
    "@types/react-select": "^3.0.5",
    "@typescript-eslint/eslint-plugin": "2.6.0",
    "@types/enzyme": "3.10.3",
    "@types/history": "4.7.3",
    "@types/jest": "24.0.21",
    "@types/lodash": "4.14.144",
    "@types/mark.js": "8.11.4",
    "@types/moment-timezone": "0.5.12",
    "@types/node": "12.12.5",
    "@types/react": "16.8.24",
    "@types/react-dom": "16.8.5",
    "@types/react-router-dom": "5.1.2",
    "@types/react-transition-group": "4.2.3",
    "babel-eslint": "10.0.3",
    "babel-jest": "24.9.0",
    "babel-loader": "8.0.6",
    "babel-plugin-typescript-to-proptypes": "0.17.1",
    "bundle-loader": "0.5.6",
    "clone": "2.1.2",
    "copy-webpack-plugin": "5.0.4",
    "cross-env": "6.0.3",
    "css-loader": "3.2.0",
    "enzyme": "3.10.0",
    "enzyme-adapter-react-16": "1.14.0",
    "enzyme-to-json": "3.4.3",
    "eslint": "6.6.0",
    "eslint-config-mattermost": "github:mattermost/eslint-config-mattermost#8f9eb1414bf9ebfb509359bddddfad9788ca3c3c",
    "eslint-import-resolver-webpack": "0.11.1",
    "eslint-plugin-cypress": "2.7.0",
    "eslint-plugin-header": "3.0.0",
    "eslint-plugin-import": "2.18.2",
    "eslint-plugin-react": "7.16.0",
    "exports-loader": "0.7.0",
    "file-loader": "4.2.0",
    "full-icu": "1.3.0",
    "html-loader": "0.5.5",
    "html-webpack-plugin": "3.2.0",
    "identity-obj-proxy": "3.0.0",
    "image-webpack-loader": "6.0.0",
    "imports-loader": "0.8.0",
    "jest": "24.9.0",
    "jest-canvas-mock": "2.1.2",
    "jest-cli": "24.9.0",
    "jest-junit": "9.0.0",
    "jquery-deferred": "0.3.1",
    "mini-css-extract-plugin": "0.8.0",
    "mmjstool": "github:mattermost/mattermost-utilities#c7e59207d553dcd0b8513ba5772d3ddc80dd5970",
    "node-sass": "4.13.0",
    "react-router-enzyme-context": "1.2.0",
    "redux-mock-store": "1.5.3",
    "redux-persist-node-storage": "2.0.0",
    "remote-redux-devtools": "0.5.16",
    "sass-loader": "8.0.0",
    "style-loader": "1.0.0",
    "webpack": "4.41.2",
    "webpack-cli": "3.3.10",
    "webpack-dev-server": "3.9.0",
    "webpack-livereload-plugin": "2.2.0",
    "webpack-node-externals": "1.7.2",
    "webpack-pwa-manifest": "4.1.1",
    "yup": "0.27.0"
  },
  "jest": {
    "snapshotSerializers": [
      "<rootDir>/node_modules/enzyme-to-json/serializer"
    ],
    "testPathIgnorePatterns": [
      "/node_modules/"
    ],
    "clearMocks": true,
    "collectCoverageFrom": [
      "actions/**/*.{js,jsx}",
      "client/**/*.{js,jsx}",
      "components/**/*.jsx",
      "plugins/**/*.{js,jsx}",
      "reducers/**/*.{js,jsx}",
      "routes/**/*.{js,jsx}",
      "selectors/**/*.{js,jsx}",
      "stores/**/*.{js,jsx}",
      "utils/**/*.{js,jsx}"
    ],
    "coverageReporters": [
      "lcov",
      "text-summary"
    ],
    "moduleNameMapper": {
      "^.+\\.(jpg|jpeg|png|gif|eot|otf|webp|svg|ttf|woff|woff2|mp4|webm|wav|mp3|m4a|aac|oga)$": "identity-obj-proxy",
      "^.+\\.(css|less|scss)$": "identity-obj-proxy",
      "^.*i18n.*\\.(json)$": "<rootDir>/tests/i18n_mock.json",
      "^bundle-loader\\?lazy\\!(.*)$": "$1"
    },
    "moduleDirectories": [
      "",
      "node_modules"
    ],
    "moduleFileExtensions": [
      "ts",
      "tsx",
      "js",
      "jsx",
      "json"
    ],
    "reporters": [
      "default",
      "jest-junit"
    ],
    "transformIgnorePatterns": [
      "node_modules/(?!react-native|react-router)"
    ],
    "setupFiles": [
      "jest-canvas-mock"
    ],
    "setupFilesAfterEnv": [
      "<rootDir>/tests/setup.js"
    ],
    "testURL": "http://localhost:8065"
  },
  "jest-junit": {
    "output": "build/test-results.xml"
  },
  "scripts": {
    "check": "eslint --ignore-pattern node_modules --ignore-pattern dist --ext .js --ext .jsx --ext tsx --ext ts . --quiet",
    "fix": "eslint --ignore-pattern node_modules --ignore-pattern dist --ext .js --ext .jsx --ext tsx --ext ts . --quiet --fix",
    "build": "cross-env NODE_ENV=production webpack --display-error-details --verbose",
    "run": "webpack --progress --watch",
    "dev-server": "webpack-dev-server",
    "test": "cross-env NODE_ICU_DATA=node_modules/full-icu jest --forceExit --detectOpenHandles",
    "test-ci": "cross-env NODE_ICU_DATA=node_modules/full-icu jest --forceExit --detectOpenHandles --maxWorkers=2",
    "stats": "cross-env NODE_ENV=production webpack --profile --json > webpack_stats.json",
    "updatesnapshot": "jest --updateSnapshot",
    "test:watch": "cross-env NODE_ICU_DATA=node_modules/full-icu jest --watch",
    "test:coverage": "cross-env NODE_ICU_DATA=node_modules/full-icu jest --coverage",
    "mmjstool": "mmjstool",
    "storybook": "start-storybook -p 6006",
    "build-storybook": "build-storybook",
    "check-types": "tsc"
  }
}<|MERGE_RESOLUTION|>--- conflicted
+++ resolved
@@ -34,12 +34,8 @@
     "localforage": "1.7.3",
     "localforage-observable": "2.0.0",
     "mark.js": "8.11.1",
-<<<<<<< HEAD
+    "marked": "github:mattermost/marked#8214e10918264fb88cec474196023949f7cb4b30",
     "mattermost-redux": "github:mattermost/mattermost-redux#1976433179ba69765623ce12194c4ec9fc93e580",
-=======
->>>>>>> a5151854
-    "marked": "github:mattermost/marked#8214e10918264fb88cec474196023949f7cb4b30",
-    "mattermost-redux": "github:mattermost/mattermost-redux#aec5d7c636be6c562e64f0977c6c53b40b67beae",
     "moment-timezone": "0.5.27",
     "pdfjs-dist": "2.0.489",
     "perfect-scrollbar": "0.8.1",
