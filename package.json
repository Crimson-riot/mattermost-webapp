{
  "name": "mattermost-webapp",
  "browser": {
    "./client/web_client.jsx": "./client/browser_web_client.jsx"
  },
  "version": "0.0.1",
  "private": true,
  "dependencies": {
    "@formatjs/intl-pluralrules": "1.3.9",
    "@formatjs/intl-relativetimeformat": "4.5.1",
    "@types/highlight.js": "9.12.3",
    "@types/redux-mock-store": "1.0.1",
    "@typescript-eslint/parser": "2.7.0",
    "bootstrap": "3.4.1",
    "bootstrap-colorpicker": "2.5.2",
    "chart.js": "2.8.0",
    "compass-mixins": "0.12.10",
    "core-js": "3.3.6",
    "css-vars-ponyfill": "2.1.2",
    "custom-protocol-detection": "github:ismailhabib/custom-protocol-detection",
    "emoji-regex": "8.0.0",
    "exif2css": "1.3.0",
    "fastclick": "1.0.6",
    "flexsearch": "0.6.32",
    "flux": "3.1.3",
    "font-awesome": "4.7.0",
    "highlight.js": "9.16.2",
    "hoist-non-react-statics": "3.3.0",
    "html-to-react": "1.4.2",
    "inobounce": "0.2.0",
    "intl": "1.2.5",
    "jasny-bootstrap": "3.1.3",
    "jquery": "3.4.1",
    "katex": "0.11.1",
    "key-mirror": "1.0.1",
    "localforage": "1.7.3",
    "localforage-observable": "2.0.0",
    "mark.js": "8.11.1",
    "marked": "github:mattermost/marked#5a06d1af25ca48927b9efe0d9c42c01c84e7839b",
<<<<<<< HEAD
    "mattermost-redux": "github:mattermost/mattermost-redux#0a07e7a013a3bd85cdd6cbf7f17e45c0cc72f533",
=======
    "mattermost-redux": "github:mattermost/mattermost-redux#5dc6ca1b655e10b312f97c3066803dedf5bde6c1",
>>>>>>> 0010fe7d
    "moment-timezone": "0.5.27",
    "pdfjs-dist": "2.0.489",
    "popmotion": "8.7.0",
    "popper.js": "1.16.0",
    "prop-types": "15.7.2",
    "react": "16.8.6",
    "react-addons-pure-render-mixin": "15.6.2",
    "react-beautiful-dnd": "^11.0.5",
    "react-bootstrap": "github:mattermost/react-bootstrap#c6957962364e0818a51bbfd13e89919903b422d6",
    "react-color": "2.17.3",
    "react-contextmenu": "2.13.0",
    "react-custom-scrollbars": "4.2.1",
    "react-day-picker": "7.4.0",
    "react-dom": "16.8.6",
    "react-hot-loader": "4.12.15",
    "react-inlinesvg": "1.0.0",
    "react-intl": "3.9.1",
    "react-overlays": "1.2.0",
    "react-redux": "5.1.1",
    "react-router-dom": "5.0.1",
    "react-select": "2.4.4",
    "react-transition-group": "4.3.0",
    "react-virtualized-auto-sizer": "1.0.2",
    "react-window": "github:mattermost/react-window#e5f498b143ebbe5ed64f82c454fd5937e3a00004",
    "rebound": "0.1.0",
    "redux": "4.0.4",
    "redux-batched-actions": "0.4.1",
    "redux-persist": "4.10.2",
    "regenerator-runtime": "0.13.3",
    "reselect": "4.0.0",
    "semver": "6.3.0",
    "superagent": "5.1.0",
    "typescript": "3.7.4",
    "xregexp": "4.2.4",
    "zen-observable": "0.8.14"
  },
  "devDependencies": {
    "@babel/cli": "7.6.4",
    "@babel/core": "7.6.4",
    "@babel/plugin-proposal-class-properties": "7.5.5",
    "@babel/plugin-proposal-nullish-coalescing-operator": "7.7.4",
    "@babel/plugin-proposal-object-rest-spread": "7.6.2",
    "@babel/plugin-proposal-optional-chaining": "7.7.5",
    "@babel/plugin-syntax-dynamic-import": "7.2.0",
    "@babel/preset-env": "7.6.3",
    "@babel/preset-react": "7.6.3",
    "@babel/preset-typescript": "7.6.0",
    "@hot-loader/react-dom": "16.10.2",
    "@storybook/addon-actions": "5.2.5",
    "@storybook/addon-knobs": "5.2.5",
    "@storybook/addon-links": "5.2.5",
    "@storybook/addon-notes": "5.2.5",
    "@storybook/addons": "5.2.5",
    "@storybook/react": "5.2.5",
    "@testing-library/jest-dom": "5.0.2",
    "@testing-library/react": "9.4.0",
    "@types/chart.js": "2.8.10",
    "@types/classnames": "2.2.6",
    "@types/enzyme": "3.10.3",
    "@types/highlight.js": "9.12.3",
    "@types/history": "4.7.3",
    "@types/jest": "24.0.21",
    "@types/jquery": "3.3.31",
    "@types/lodash": "4.14.144",
    "@types/mark.js": "8.11.4",
    "@types/marked": "0.6.5",
    "@types/moment-timezone": "0.5.12",
    "@types/node": "12.12.5",
    "@types/react": "16.9.19",
    "@types/react-bootstrap": "0.32.20",
    "@types/react-color": "3.0.1",
    "@types/react-custom-scrollbars": "^4.0.6",
    "@types/react-dom": "16.9.5",
    "@types/react-redux": "7.1.4",
    "@types/react-router-dom": "5.1.2",
    "@types/react-select": "3.0.10",
    "@types/react-transition-group": "4.2.3",
    "@types/xregexp": "3.0.30",
    "@typescript-eslint/eslint-plugin": "2.7.0",
    "babel-eslint": "10.0.3",
    "babel-jest": "24.9.0",
    "babel-loader": "8.0.6",
    "babel-plugin-typescript-to-proptypes": "0.17.1",
    "bundle-loader": "0.5.6",
    "clone": "2.1.2",
    "copy-webpack-plugin": "5.1.1",
    "cross-env": "6.0.3",
    "css-loader": "3.2.0",
    "enzyme": "3.10.0",
    "enzyme-adapter-react-16": "1.14.0",
    "enzyme-to-json": "3.4.3",
    "eslint": "6.6.0",
    "eslint-import-resolver-webpack": "0.11.1",
    "eslint-plugin-cypress": "2.7.0",
    "eslint-plugin-header": "3.0.0",
    "eslint-plugin-import": "2.18.2",
    "eslint-plugin-mattermost": "github:mattermost/eslint-plugin-mattermost#070ce792d105482ffb2b27cfc0b7e78b3d20acee",
    "eslint-plugin-react": "7.16.0",
    "exports-loader": "0.7.0",
    "file-loader": "4.2.0",
    "full-icu": "1.3.0",
    "html-loader": "0.5.5",
    "html-webpack-plugin": "3.2.0",
    "identity-obj-proxy": "3.0.0",
    "image-webpack-loader": "6.0.0",
    "imports-loader": "0.8.0",
    "jest": "24.9.0",
    "jest-canvas-mock": "2.1.2",
    "jest-cli": "24.9.0",
    "jest-junit": "9.0.0",
    "jquery-deferred": "0.3.1",
    "mini-css-extract-plugin": "0.8.0",
    "mmjstool": "github:mattermost/mattermost-utilities#beffd8b4c5b985ef1bfb500e06f3306d40a67599",
    "node-sass": "4.13.1",
    "react-router-enzyme-context": "1.2.0",
    "redux-mock-store": "1.5.3",
    "redux-persist-node-storage": "2.0.0",
    "remote-redux-devtools": "0.5.16",
    "sass-loader": "8.0.0",
    "style-loader": "1.0.0",
    "webpack": "4.41.2",
    "webpack-cli": "3.3.10",
    "webpack-dev-server": "3.9.0",
    "webpack-livereload-plugin": "2.2.0",
    "webpack-node-externals": "1.7.2",
    "webpack-pwa-manifest": "4.1.1",
    "yup": "0.27.0"
  },
  "jest": {
    "snapshotSerializers": [
      "<rootDir>/node_modules/enzyme-to-json/serializer"
    ],
    "testPathIgnorePatterns": [
      "/node_modules/"
    ],
    "clearMocks": true,
    "collectCoverageFrom": [
      "actions/**/*.{js,jsx}",
      "client/**/*.{js,jsx}",
      "components/**/*.jsx",
      "plugins/**/*.{js,jsx}",
      "reducers/**/*.{js,jsx}",
      "routes/**/*.{js,jsx}",
      "selectors/**/*.{js,jsx}",
      "stores/**/*.{js,jsx}",
      "utils/**/*.{js,jsx}"
    ],
    "coverageReporters": [
      "lcov",
      "text-summary"
    ],
    "moduleNameMapper": {
      "^.+\\.(jpg|jpeg|png|gif|eot|otf|webp|svg|ttf|woff|woff2|mp4|webm|wav|mp3|m4a|aac|oga)$": "identity-obj-proxy",
      "^.+\\.(css|less|scss)$": "identity-obj-proxy",
      "^.*i18n.*\\.(json)$": "<rootDir>/tests/i18n_mock.json",
      "^bundle-loader\\?lazy\\!(.*)$": "$1"
    },
    "moduleDirectories": [
      "",
      "node_modules"
    ],
    "moduleFileExtensions": [
      "ts",
      "tsx",
      "js",
      "jsx",
      "json"
    ],
    "reporters": [
      "default",
      "jest-junit"
    ],
    "transformIgnorePatterns": [
      "node_modules/(?!react-native|react-router)"
    ],
    "setupFiles": [
      "jest-canvas-mock"
    ],
    "setupFilesAfterEnv": [
      "<rootDir>/tests/setup.js"
    ],
    "testURL": "http://localhost:8065"
  },
  "jest-junit": {
    "outputDirectory": "build",
    "outputName": "test-results.xml"
  },
  "scripts": {
    "check": "eslint --ext .js --ext .jsx --ext tsx --ext ts . --quiet --cache",
    "fix": "eslint --ext .js --ext .jsx --ext tsx --ext ts . --quiet --fix --cache",
    "build": "cross-env NODE_ENV=production webpack --display-error-details --verbose",
    "run": "webpack --progress --watch",
    "dev-server": "webpack-dev-server",
    "test": "cross-env NODE_ICU_DATA=node_modules/full-icu jest --forceExit --detectOpenHandles",
    "test-ci": "cross-env NODE_ICU_DATA=node_modules/full-icu jest --forceExit --detectOpenHandles --maxWorkers=2",
    "stats": "cross-env NODE_ENV=production webpack --profile --json > webpack_stats.json",
    "updatesnapshot": "jest --updateSnapshot",
    "test:watch": "cross-env NODE_ICU_DATA=node_modules/full-icu jest --watch",
    "test:coverage": "cross-env NODE_ICU_DATA=node_modules/full-icu jest --coverage",
    "mmjstool": "mmjstool",
    "storybook": "start-storybook -p 6006 -s ./storybook/static",
    "build-storybook": "build-storybook -s ./storybook/static",
    "check-types": "npx patch-package && tsc",
    "postinstall": "npx patch-package"
  }
}<|MERGE_RESOLUTION|>--- conflicted
+++ resolved
@@ -37,11 +37,7 @@
     "localforage-observable": "2.0.0",
     "mark.js": "8.11.1",
     "marked": "github:mattermost/marked#5a06d1af25ca48927b9efe0d9c42c01c84e7839b",
-<<<<<<< HEAD
-    "mattermost-redux": "github:mattermost/mattermost-redux#0a07e7a013a3bd85cdd6cbf7f17e45c0cc72f533",
-=======
     "mattermost-redux": "github:mattermost/mattermost-redux#5dc6ca1b655e10b312f97c3066803dedf5bde6c1",
->>>>>>> 0010fe7d
     "moment-timezone": "0.5.27",
     "pdfjs-dist": "2.0.489",
     "popmotion": "8.7.0",
